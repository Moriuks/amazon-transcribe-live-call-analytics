# Copyright Amazon.com, Inc. or its affiliates. All Rights Reserved.
#
# Licensed under the Apache License, Version 2.0 (the "License").
# You may not use this file except in compliance with the License.
# You may obtain a copy of the License at
#
# http://www.apache.org/licenses/LICENSE-2.0
#
# Unless required by applicable law or agreed to in writing, software
# distributed under the License is distributed on an "AS IS" BASIS,
# WITHOUT WARRANTIES OR CONDITIONS OF ANY KIND, either express or implied.
# See the License for the specific language governing permissions and
# limitations under the License.
---
AWSTemplateFormatVersion: '2010-09-09'
Transform: AWS::Serverless-2016-10-31

Description: Amazon Transcribe Live Call Analytics with Agent Assist - LCA (v0.8.10) (SO9072)

Parameters:
  CallAudioSource:
    Type: String
    Default: Demo Asterisk PBX Server
    AllowedValues:
      - Demo Asterisk PBX Server
      - Amazon Chime SDK Voice Connector (SIPREC)
      - Genesys Cloud Audiohook Web Socket
      - Amazon Connect Contact Lens
<<<<<<< HEAD
      - Amazon Connect Kinesis Video Streams
    Description: >
      Choose whether to automatically install a demo Asterisk PBX server for easy standalone testing, an
      Amazon Chime SDK Voice Connector to use for standards based SIPREC/NBR integration with your contact center,
      a Web Socket interface to use for Audiohook integration with your Genesys Cloud CX contact center, 
      integrate with Amazon Connect Contact Lens, or integrate with Amazon Connect Kinesis Video Streams.
=======

    Description: >
      Choose whether to automatically install a demo Asterisk PBX server for easy standalone testing, an
      Amazon Chime SDK Voice Connector to use for standards based SIPREC/NBR integration with your contact center,
      a Web Socket interface to use for Audiohook integration with your Genesys Cloud CX contact center or,
      integrate with Amazon Connect Contact Lens. 
>>>>>>> 680427f4

  CallAudioProcessor:
    Type: String
    Default: Amazon Chime SDK Call Analytics
    AllowedValues:
      - Amazon Chime SDK Call Analytics
      - Call Transcriber Lambda
    Description: >
      If you choose Demo Asterisk PBX Server orAmazon Chime SDK Voice Connector (SIPREC), you can have 
      Amazon Chime SDK Call Analytics ingest the audio and send it to Transcribe, or use the example LCA Call 
      Processor Lambda. Enabling Amazon Chime SDK Call Analytics also allows you to also use Voice Analytics, 
      such as Voice Tone Analysis and Speaker Search.

  WebSocketAudioInput:
    Type: String
    Default: Disabled
    AllowedValues:
      - Enabled
      - Disabled
    Description: >
      Enable or Disable Websocket interface for streaming audio input from microphone and browser tabs.

  CustomVoiceConnectorId:
    Type: String
    Default: ''
    MaxLength: 50
    Description: >
      (Optional) The Voice Connector ID (not Name) of an existing Amazon Chime SDK Voice Connector. This Voice Connector will be used as the call audio source.
      Used only when a call audio source with Amazon Chime SDK Voice Connector or Demo Asterisk PBX Server is selected.
      Leave blank to automatically create new Amazon Chime SDK Voice Connector.

  ChimeVoiceToneAnalysis:
    Type: String
    Default: Disabled
    AllowedValues:
      - Enabled
      - Disabled
    Description: >
      Used only when a call audio source withAmazon Chime SDK Voice Connector is selected, and 
      Amazon Chime SDK Call Analytics is used as a call processor.
      A voice analytics feature that enables you to analyze caller voices for a positive, 
      negative, or neutral tone. This is different than sentiment analysis, as it analyzes
      the audio versus text. --NOTE-- In some jurisdictions, it may not be legal to use voice
      analytics without the caller's consent. Please read 
      https://docs.aws.amazon.com/chime-sdk/latest/dg/va-opt-out.html for more information.

  DemoSoftphoneAllowedCidr:
    Type: String
    AllowedPattern: '( *|([0-9]{1,3}.){3}[0-9]{1,3}(/([0-9]|[1-2][0-9]|3[0-2])))'
    Description: >
      Used only when CallAudioSource is set to 'Demo Asterisk PBX Server'
      CIDR block allowed by demo Asterisk server for soft phone registration.
      Example: '198.51.100.36/32'

  SiprecLambdaHookFunctionArn:
    Default: ''
    Type: String
    AllowedPattern: '^(|arn:aws:lambda:.*)$'
    Description: >
      (Optional) Used only when CallAudioSource is set to 'Chime Voice Connector (SIPREC)' or
      'Demo Asterisk PBX Server'. If present, the specified Lambda function can selectively
      choose calls to process, toggle agent/caller streams, assign AgentId, and/or modify values
      for CallId and displayed phone numbers.

  SiprecAllowedCidrList:
    Type: String
    # yamllint disable rule:line-length
    AllowedPattern: '( *|(([0-9]{1,3}.){3}[0-9]{1,3}(/([0-9]|[1-2][0-9]|3[0-2]))))(, *([0-9]{1,3}.){3}[0-9]{1,3}(/([0-9]|[1-2][0-9]|3[0-2])))*'
    # yamllint enable rule:line-length
    Description: >
      Ignored if Install Demo Asterisk Server is true.
      Comma delimited list of public CIDR blocks allowed by Amazon Chime SDK Voice Connector for SIPREC source hosts. Mask of /27 to /32 is allowed.
      Example: '198.51.100.0/27, 203.0.113.128/27'

  ConnectInstanceArn:
    Type: String
    AllowedPattern: '^(|arn:aws:connect:.*)$'
    Description: >
      Required when CallAudioSource is set to 'Amazon Connect Contact Lens'.
      Amazon Connect instance ARN of a working instance. Prerequisite: Agent queue and Real Time Contact Lens must be enabled.

  AgentAssistOption:
    Type: String
    Default: QnABot on AWS with new Kendra Index (Developer Edition)
    AllowedValues:
      - Disabled
      - Bring your own LexV2 bot
      - QnABot on AWS with existing Kendra Index
      - QnABot on AWS with new Kendra Index (Developer Edition)
      - QnABot on AWS with new Kendra Index (Enterprise Edition)
      - Bring your own Lambda function
    Description: >
      Choose to enable optional Agent Assist capability, powered by a nested QnABot stack, or your own LexV2 bot. 
      QnABot uses Amazon Lex and Amazon Kendra to provide real time agent assist messages based on intents, slots,
      FAQs, and general search index that you configure using the included ContentDesigner UI. Now QnABot also uses 
      text embeddings to provide additional options for matching FAQs - accept the defaults below, or customize and experiment.

  AgentAssistExistingKendraIndexId:
    Default: ''
    Type: String
    AllowedPattern: '^(|[0-9a-fA-F]{8}-([0-9a-fA-F]{4}-){3}[0-9a-fA-F]{12})$'
    Description: >
      Used only when AgentAssistOption is set to 'QnABot on AWS with existing Kendra Index'.
      Provide the index *id* (not name) of an existing Kendra index to be used for Agent Assist bot."

  AgentAssistExistingLexV2BotId:
    Default: ''
    Type: String
    AllowedPattern: '^(|[0-9a-zA-Z]{10})$'
    Description: >
      Used only when AgentAssistOption is set to 'Bring your own LexV2 bot'.
      Provide the Lex V2 *Bot Id* (not name) of an existing LexV2 bot to be used for Agent Assist."

  AgentAssistExistingLexV2BotAliasId:
    Default: ''
    Type: String
    AllowedPattern: '^(|[0-9a-zA-Z]{10})$'
    Description: >
      Used only when AgentAssistOption is set to 'Bring your own LexV2 bot'.
      Provide the Lex V2 *Bot Alias Id* (not name) of an existing LexV2 bot alias to be used for Agent Assist."

  AgentAssistExistingLambdaFunctionArn:
    Default: ''
    Type: String
    AllowedPattern: '^(|arn:aws:lambda:.*)$'
    Description: >
      Used only when AgentAssistOption is set to 'Bring your own Lambda function'.
      Provide the function ARN of an existing Lambda function to be used for Agent Assist."

  AgentAssistQnABotKendraWebCrawlURLs:
    Type: String
    Default: https://en.wikipedia.org/wiki/Life_insurance, https://en.wikipedia.org/wiki/Mortgage_loan
    Description: >-
      Comma separated list of public web sites to crawl automatically - for Agent Assist Kendra knowledge store

  AgentAssistQnABotKendraWebCrawlDepth:
    Type: String
    Default: 0
    Description: >-
      Number of levels from the above URLs that Amazon Kendra should crawl - restricted to same host domain

  # Options for QnABot Embeddings
  AgentAssistQnABotItemMatchingApi:
    Type: String
    Description: >
      Method used by QnABot for semantic matching of caller utterances to stored agent assist configuration 
      items and FAQs. 
    AllowedValues:
      - KENDRA FAQ
      - EMBEDDINGS SAGEMAKER
      - EMBEDDINGS BEDROCK
      - EMBEDDINGS LAMBDA
    Default: EMBEDDINGS BEDROCK
  AgentAssistQnABotEmbeddingsSagemakerInitialInstanceCount:
    Type: Number
    MinValue: 0
    Description:
      "Optional: If Item Matching Api is EMBEDDINGS SAGEMAKER, provide initial instance
      count (ml.m5.xlarge). Set to '0' to enable Serverless Inference (for cold-start delay tolerant
      deployments only)."
    Default: 1
  AgentAssistQnABotEmbeddingsLambdaArn:
    Type: String
    AllowedPattern: ^(|arn:aws:lambda:.*)$
    Description:
      'Optional: If Item Matching Api is LAMBDA, provide ARN for a Lambda function
      that takes JSON {"inputtext":"string"}, and returns JSON {"embedding":[...]}'
    Default: ''
  AgentAssistQnABotEmbeddingsLambdaDimensions2:
    Type: Number
    MinValue: 1
    Description:
      'Optional: If Item Matching Api is LAMBDA, provide number of dimensions
      for embeddings returned by the EmbeddingsLambda function specified above.'
    Default: 1536
  AgentAssistQnABotLLMApi:
    Type: String
    Description:
      Optionally enable (experimental) QnABot question disambiguation and
      generative question answering using an LLM.
      To use a custom LAMBDA function, provide additional
      parameters below. To use ANTHROPIC third party service, enter the API key below. 
    AllowedValues:
      - DISABLED
      - BEDROCK
      - LAMBDA
      - ANTHROPIC
    Default: BEDROCK
  AgentAssistQnABotLLMBedrockModelId:
    Type: String
    Default: anthropic.claude-instant-v1
    AllowedValues:
      - amazon.titan-text-express-v1
      - ai21.j2-ultra-v1
      - ai21.j2-mid-v1
      - anthropic.claude-v1
      - anthropic.claude-instant-v1
      - anthropic.claude-v2
    Description: 'Optional: If LLMApi is BEDROCK, Choose Bedrock modelId'
  AgentAssistQnABotLLMLambdaArn:
    Type: String
    AllowedPattern: '^(|arn:aws:lambda:.*)$'
    Description:
      'Optional: If LLMApi is LAMBDA, provide ARN for a Lambda function that
      takes JSON {"prompt":"string", "settings":{key:value,..}}, and returns JSON {"generated_text":"string"}'
    Default: ''
  AgentAssistQnABotLLMThirdPartyApiKey:
    Type: String
    Description: 'Optional: If LLMApi is ANTHROPIC, enter your Anthropic API Key. ** Data will leave your AWS account **'
    Default: ''
    NoEcho: true
  S3BucketName:
    Type: String
    Description: >
      (Optional) Existing bucket where call recording files will be stored.
      Leave blank to automatically create new bucket.
    # yamllint disable rule:line-length
    AllowedPattern: '( *|(?=^.{3,63}$)(?!^(\d+\.)+\d+$)(^(([a-z0-9]|[a-z0-9][a-z0-9\-]*[a-z0-9])\.)*([a-z0-9]|[a-z0-9][a-z0-9\-]*[a-z0-9])$))'
    # yamllint enable rule:line-length

  AudioFilePrefix:
    Type: String
    Default: lca-audio-recordings/
    Description: The Amazon S3 prefix where the audio files will be saved (must end in "/")

  CallAnalyticsPrefix:
    Type: String
    Default: lca-call-analytics/
    Description: The Amazon S3 prefix where the post-call analytics files will be saved, when using analytics api mode (must end in "/")

  IsPartialTranscriptEnabled:
    Type: String
    Default: 'true'
    Description: >-
      Enable partial transcripts to receive low latency evolving transcriptions for each conversation turn. Set to false to process only the
      final version of each conversation turn.
    AllowedValues:
      - 'true'
      - 'false'

  IsContentRedactionEnabled:
    Type: String
    Default: 'false'
    Description: >-
      Enable content redaction from Amazon Transcribe transcription output. This is only used when
      the 'en-US' language is selected in the TranscribeLanguageCode parameter.
    AllowedValues:
      - 'true'
      - 'false'

  TranscribeApiMode:
    Type: String
    Default: analytics
    AllowedValues:
      - standard
      - analytics
    Description: >-
      Set the default API mode for Transcribe. 
      Set to 'analytics' to use the Amazon Transcribe Real-time Call Analytics service, used to support 
      call categories and alerts, call summarization, and PCA integration.

  CategoryAlertRegEx:
    Type: String
    Default: .*
    Description: >
      If using the 'analytics' Transcribe API Mode, this regular expression will be used to show
      an alert in red in the web user interface if it matches a call category. This defaults to 
      matching all categories.

  TranscribeContentRedactionType:
    Type: String
    Default: PII
    Description: >-
      Type of content redaction from Amazon Transcribe transcription output
    AllowedValues:
      - PII

  TranscribeLanguageCode:
    Type: String
    Description: >-
      Language code to be used for Amazon Transcribe
    Default: en-US
    AllowedValues:
      - en-US
      - es-US
      - en-GB
      - fr-CA
      - fr-FR
      - en-AU
      - it-IT
      - de-DE
      - pt-BR
      - ja-JP
      - ko-KR
      - zh-CN

  TranscribePiiEntityTypes:
    Type: String
    Default: BANK_ACCOUNT_NUMBER,BANK_ROUTING,CREDIT_DEBIT_NUMBER,CREDIT_DEBIT_CVV,CREDIT_DEBIT_EXPIRY,PIN,EMAIL,ADDRESS,NAME,PHONE,SSN
    Description: >-
      Select the PII entity types you want to identify or redact. Remove the values that you don't want to redact from the default. DO NOT ADD CUSTOM VALUES HERE.

  CustomVocabularyName:
    Type: String
    Default: ''
    Description: >-
      The name of the vocabulary to use when processing the transcription job. Leave blank if no custom vocabulary to be used. If yes, the custom
      vocabulary must pre-exist in your account.

  CustomLanguageModelName:
    Type: String
    Default: ''
    Description: >-
      The name of the custom language model to use when processing the transcription job. Leave blank if no
      custom language model is to be used. If specified, the custom language model must pre-exist in your account, 
      match the Language Code selected above, and use the 'Narrow Band' base model.

  IsSentimentAnalysisEnabled:
    Type: String
    Default: 'true'
    Description: >-
      Enable sentiment analysis
    AllowedValues:
      - 'true'
      - 'false'

  SentimentNegativeScoreThreshold:
    Type: Number
    Default: 0.9
    MinValue: 0
    MaxValue: 1
    Description: >-
      Minimum negative sentiment confidence required to declare a phrase as having negative sentiment, in the range 0-1. 
      Not applicable when using Contact Lens or Transcribe Call Analytics (as sentiment is pre-calculated).

  SentimentPositiveScoreThreshold:
    Type: Number
    Default: 0.4
    MinValue: 0
    MaxValue: 1
    Description: >-
      Minimum positive sentiment confidence required to declare a phrase as having positive sentiment, in the range 0-1.
      Not applicable when using Contact Lens or Transcribe Call Analytics (as sentiment is pre-calculated).

  TranscriptLambdaHookFunctionArn:
    Default: ''
    Type: String
    AllowedPattern: '^(|arn:aws:lambda:.*)$'
    Description: >
      (Optional) If present, the specified Lambda function is invoked by the LCA Call Event Processor Lambda function for each completed 
      (non-partial) transcript segment. The function can capture and/or modify the text of the transcript, for example to implement custom
      redaction logic, profanity filtering, or custom rules to highlight patterns in the transcript.

  TranscriptLambdaHookFunctionNonPartialOnly:
    Type: String
    Default: 'true'
    AllowedValues:
      - 'true'
      - 'false'
    Description: >
      Specifies if Transcript Lambda Hook Function (if specified) is invoked for Non-Partial transcript segments only (true), or for
      both Partial and Non-Partial transcript segments (false).

  EndOfCallTranscriptSummary:
    Default: 'BEDROCK'
    Type: String
    AllowedValues:
      - 'DISABLED'
      - 'SAGEMAKER'
      - 'LAMBDA'
      - 'ANTHROPIC'
      - 'BEDROCK'

    Description: >
      Set to enable call summarization by a Large Language Model. The SAGEMAKER option uses a SageMaker endpoint with
      the pretrained bart-large-cnn-samsum model with a ml.m5.xlarge instance type.  The LAMBDA option requires you 
      to provide a function ARN below. The ANTHROPIC option is a third party service, and you must enter your Anthropic API key below.
      BEDROCK option requires you to choose one of the supported model IDs from the 
      provided list (BedrockModelId).

  BedrockModelId:
    Default: 'anthropic.claude-instant-v1'
    Type: String
    AllowedValues: 
      - 'amazon.titan-text-express-v1'
      - 'ai21.j2-grande-instruct'
      - 'ai21.j2-jumbo-instruct'
      - 'anthropic.claude-instant-v1'
      - 'anthropic.claude-v1'
      - 'anthropic.claude-v2'

    Description: >
      If EndOfCallTranscriptSummary is BEDROCK, then choose a model ID from the list of supported models. 
      Defaults to 'anthropic.claude-instant-v1'
   
  SummarizationSageMakerInitialInstanceCount:
    Type: Number
    MinValue: 0
    Default: 1
    Description: >
      (Optional) If 'End Of Call Transcript Summary' is SAGEMAKER, provide initial instance count. Set to '0' to enable Serverless Inference (for cold-start delay tolerant deployments only).

  SummarizationLLMThirdPartyApiKey:
    Type: String
    Description: 'Optional: If EndOfCallTranscriptSummary is ANTHROPIC, enter the provider API Key. ** Data will leave your AWS account **'
    Default: ''
    NoEcho: true

  EndOfCallLambdaHookFunctionArn:
    Default: ''
    Type: String
    AllowedPattern: '^(|arn:aws:lambda:.*)$'
    Description: >
      (Optional) If 'End Of Call Transcript Summary' is LAMBDA, provide ARN for a Lambda function. The specified Lambda function is invoked by the LCA Call Event Processor Lambda function 
      for end of call event. The function is passed en event with CallId as input.
      This function can implement custom logic that is relevant to end of call processing, for example, creating a call summary.

  StartOfCallLambdaHookFunctionArn:
    Default: ''
    Type: String
    AllowedPattern: '^(|arn:aws:lambda:.*)$'
    Description: >
      (Optional) The specified Lambda function is invoked by the LCA Call Event Processor Lambda function for beginning or start of 
      call event. This function can implement custom logic that is relevant to beginning of call processing, for example, retrieving
      call summary details logged into a case in a CRM.

  PostCallSummaryLambdaHookFunctionArn:
    Default: ''
    Type: String
    AllowedPattern: '^(|arn:aws:lambda:.*)$'
    Description: >
      (Optional) The specified Lambda function is invoked by the LCA Call Event Processor Lambda function after the call summary is processed.
      This function can implement custom logic that is relevant to post processing, for example, updating the call summary to a CRM system.

  AdminEmail:
    Type: String
    Description: >-
      Email address of admin user (e.g. jdoe@example.com) used for the API and web UI.
      An initial temporary password will be automatically sent to this user via email.
    AllowedPattern: '^[\w.+-]+@([\w-]+\.)+[\w-]{2,6}$'

  AllowedSignUpEmailDomain:
    Type: String
    Default: ''
    Description: >-
      Email address domain (example.com) or comma separated list of email domains 
      (example1.com, example2.com) allowed to signin and signup using the web UI.
      If left empty, signup via the web UI is disabled and users will have to be created using
      Cognito.
    AllowedPattern: '^(|([\w-]+\.)+[\w-]{2,6}(, *([\w-]+\.)+[\w-]{2,6})*)$'

  DemoAsteriskAgentAudioURL:
    Type: String
    Default: https://raw.githubusercontent.com/aws-samples/amazon-transcribe-live-call-analytics/main/lca-chimevc-stack/demo-audio/agent.wav
    Description: URL for audio (agent.wav) file download for demo Asterisk server.

  CloudFrontPriceClass:
    Type: String
    Default: PriceClass_100
    Description: >-
      Specify the CloudFront price class. See https://aws.amazon.com/cloudfront/pricing/ for a
      description of each price class.
    AllowedValues:
      - PriceClass_100
      - PriceClass_200
      - PriceClass_All
    ConstraintDescription: >-
      Allowed Price Classes PriceClass_100 PriceClass_200 and PriceClass_All

  CloudFrontAllowedGeos:
    Type: String
    Default: ''
    Description: >-
      Specify a comma separated list of two letter country codes (uppercase ISO 3166-1) that are
      allowed to access the web user interface via CloudFront. For example: US,CA. Leave empty if
      you do not want geo restrictions to be applied.
    AllowedPattern: '^(|[A-Z]{2}(,[A-Z]{2})*)$'
    ConstraintDescription: >-
      Comma separated list of uppercase two letter country codes or empty

  PcaS3BucketName:
    Type: String
    Description: >
      (Optional) Value of PCA stack "InputBucket". Effective if Transcribe API Mode parameter is 'analytics'.
    # yamllint disable rule:line-length
    AllowedPattern: '( *|(?=^.{3,63}$)(?!^(\d+\.)+\d+$)(^(([a-z0-9]|[a-z0-9][a-z0-9\-]*[a-z0-9])\.)*([a-z0-9]|[a-z0-9][a-z0-9\-]*[a-z0-9])$))'
    # yamllint enable rule:line-length

  PcaTranscriptsPrefix:
    Type: String
    Default: originalTranscripts/
    Description: Value of PCA stack "InputBucketTranscriptPrefix".

  PcaPlaybackAudioFilePrefix:
    Type: String
    Default: playbackAudio/
    Description: Value of PCA stack "InputBucketPlaybackAudioPrefix".

  PcaWebAppURL:
    Type: String
    AllowedPattern: '^(|https:\/\/.*)$'
    Description: (Optional) Value of PCA stack "WebAppURL".

  PcaWebAppCallPathPrefix:
    Type: String
    Default: dashboard/parsedFiles/
    Description: PCA path prefix for call detail pages.

  DynamoDbExpirationInDays:
    Type: Number
    Default: 90
    Description: >-
      Number of days to retain call records. Records will be automatically deleted from LCA after this time.

  RecordingsBucketRetentionDays:
    Type: Number
    Description: 'Number of days after which bucket objects will be deleted from the Recordings bucket.'
    Default: 30

Metadata:
  AWS::CloudFormation::Interface:
    ParameterGroups:
      - Label:
          default: Web UI Authentication
        Parameters:
          - AdminEmail
          - AllowedSignUpEmailDomain
      - Label:
          default: Telephony Ingestion Options
        Parameters:
          - CallAudioSource
          - CallAudioProcessor
          - WebSocketAudioInput
          - CustomVoiceConnectorId
          - ChimeVoiceToneAnalysis
          # - ChimeSpeakerSearch
          - DemoSoftphoneAllowedCidr
          - SiprecAllowedCidrList
          - SiprecLambdaHookFunctionArn
          - ConnectInstanceArn
      - Label:
          default: Agent Assist Options
        Parameters:
          - AgentAssistOption
          - AgentAssistExistingKendraIndexId
          - AgentAssistExistingLexV2BotId
          - AgentAssistExistingLexV2BotAliasId
          - AgentAssistExistingLambdaFunctionArn
          - AgentAssistQnABotKendraWebCrawlURLs
          - AgentAssistQnABotKendraWebCrawlDepth
          - AgentAssistQnABotItemMatchingApi
          - AgentAssistQnABotEmbeddingsSagemakerInitialInstanceCount
          - AgentAssistQnABotEmbeddingsLambdaArn
          - AgentAssistQnABotEmbeddingsLambdaDimensions2
          - AgentAssistQnABotLLMApi
          - AgentAssistQnABotLLMBedrockModelId
          - AgentAssistQnABotLLMLambdaArn
          - AgentAssistQnABotLLMThirdPartyApiKey
      - Label:
          default: Amazon S3 Configuration
        Parameters:
          - S3BucketName
          - AudioFilePrefix
          - CallAnalyticsPrefix
      - Label:
          default: Amazon Transcribe Configuration
        Parameters:
          - IsPartialTranscriptEnabled
          - TranscribeApiMode
          - IsContentRedactionEnabled
          - TranscribeLanguageCode
          - TranscribeContentRedactionType
          - TranscribePiiEntityTypes
          - CustomVocabularyName
          - CustomLanguageModelName
      - Label:
          default: Transcript Event Processing Configuration
        Parameters:
          - IsSentimentAnalysisEnabled
          - SentimentNegativeScoreThreshold
          - SentimentPositiveScoreThreshold
          - TranscriptLambdaHookFunctionArn
          - TranscriptLambdaHookFunctionNonPartialOnly
          - EndOfCallTranscriptSummary
          - BedrockModelId
          - SummarizationSageMakerInitialInstanceCount
          - SummarizationLLMThirdPartyApiKey
          - EndOfCallLambdaHookFunctionArn
          - StartOfCallLambdaHookFunctionArn
          - PostCallSummaryLambdaHookFunctionArn
      - Label:
          default: Download locations
        Parameters:
          - DemoAsteriskAgentAudioURL
      - Label:
          default: Amazon CloudFront Configuration
        Parameters:
          - CloudFrontPriceClass
          - CloudFrontAllowedGeos
      - Label:
          default: Retention
        Parameters:
          - DynamoDbExpirationInDays
          - RecordingsBucketRetentionDays
      - Label:
          default: User Experience
        Parameters:
          - CategoryAlertRegEx
      - Label:
          default: Post Call Analytics (PCA) Integration
        Parameters:
          - PcaS3BucketName
          - PcaTranscriptsPrefix
          - PcaPlaybackAudioFilePrefix
          - PcaWebAppURL
          - PcaWebAppCallPathPrefix

    ParameterLabels:
      CallAudioProcessor:
        default: Call Audio Processor
      ChimeVoiceToneAnalysis:
        default: Chime Voice Tone Analysis
      S3BucketName:
        default: Call Audio Recordings Bucket Name
      AudioFilePrefix:
        default: Audio File Prefix
      CallAnalyticsPrefix:
        default: Call Analytics Output File Prefix
      CustomVoiceConnectorId:
        default: Amazon Chime SDK Voice Connector ID (existing)
      AdminEmail:
        default: Admin Email Address
      AllowedSignUpEmailDomain:
        default: Authorized Account Email Domain(s)
      CallAudioSource:
        default: Call Audio Source
      WebSocketAudioInput:
        default: Web Socket streaming audio input
      DemoSoftphoneAllowedCidr:
        default: Allowed CIDR Block for Demo Softphone
      SiprecAllowedCidrList:
        default: Allowed CIDR List for SIPREC Integration
      SiprecLambdaHookFunctionArn:
        default: Lambda Hook Function ARN for SIPREC Call Initialization (existing)
      ConnectInstanceArn:
        default: Amazon Connect instance ARN (existing)
      AgentAssistOption:
        default: Enable Agent Assist
      AgentAssistExistingKendraIndexId:
        default: Agent Assist Kendra IndexId (existing)
      AgentAssistExistingLexV2BotId:
        default: Agent Assist LexV2 BotId (existing)
      AgentAssistExistingLexV2BotAliasId:
        default: Agent Assist LexV2 Bot AliasId (existing)
      AgentAssistExistingLambdaFunctionArn:
        default: Agent Assist Lambda Function ARN (existing)
      AgentAssistQnABotKendraWebCrawlURLs:
        default: Agent Assist QnABot Kendra Web Crawl URLs
      AgentAssistQnABotKendraWebCrawlDepth:
        default: Agent Assist QnABot Kendra Web Crawl Depth
      AgentAssistQnABotItemMatchingApi:
        default: Agent Assist QnABot Item Matching Api
      AgentAssistQnABotEmbeddingsSagemakerInitialInstanceCount:
        default: Agent Assist QnABot Embeddings SageMaker Instance Count
      AgentAssistQnABotEmbeddingsLambdaArn:
        default: Agent Assist QnABot Embeddings Lambda Function ARN (existing)
      AgentAssistQnABotEmbeddingsLambdaDimensions2:
        default: Agent Assist QnABot Lambda Function Embeddings Dimension Count
      AgentAssistQnABotLLMApi:
        default: Agent Assist QnABot LLM API
      AgentAssistQnABotLLMBedrockModelId:
        default: Agent Assist QnABot Bedrock ModelId
      AgentAssistQnABotLLMLambdaArn:
        default: Agent Assist QnABot LLM Lambda Function ARN (existing)
      AgentAssistQnABotLLMThirdPartyApiKey:
        default: Agent Assist QnABot LLM Third Party API Key
      IsPartialTranscriptEnabled:
        default: Enable Partial Transcripts
      TranscribeApiMode:
        default: Transcribe API mode
      IsContentRedactionEnabled:
        default: Enable Content Redaction for Transcripts
      TranscribeLanguageCode:
        default: Language for Transcription
      TranscribeContentRedactionType:
        default: Content Redaction Type for Transcription
      TranscribePiiEntityTypes:
        default: Transcription PII Redaction Entity Types
      CustomVocabularyName:
        default: Transcription Custom Vocabulary Name
      CustomLanguageModelName:
        default: Transcription Custom Language Model Name
      DemoAsteriskAgentAudioURL:
        default: Demo Asterisk Server Agent WAV File Download URL
      IsSentimentAnalysisEnabled:
        default: Enable Sentiment Analysis
      SentimentNegativeScoreThreshold:
        default: Sentiment Negative Score Threshold
      SentimentPositiveScoreThreshold:
        default: Sentiment Positive Score Threshold
      TranscriptLambdaHookFunctionArn:
        default: Lambda Hook Function ARN for Custom Transcript Segment Processing (existing)
      TranscriptLambdaHookFunctionNonPartialOnly:
        default: Lambda Hook Function Mode Non-Partial only
      EndOfCallTranscriptSummary:
        default: End of Call Transcript Summary
      SummarizationSageMakerInitialInstanceCount:
        default: Initial Instance Count for Summarization SageMaker Endpoint
      SummarizationLLMThirdPartyApiKey:
        default: End of Call Summarization LLM Third Party API Key
      EndOfCallLambdaHookFunctionArn:
        default: Lambda Hook Function ARN for Custom End of Call Processing (existing)
      StartOfCallLambdaHookFunctionArn:
        default: Lambda Hook Function ARN for Custom Start of Call Processing (existing)
      PostCallSummaryLambdaHookFunctionArn:
        default: Lambda Hook Function ARN for Custom Post Processing, after the Call Transcript Summary is processed (existing)
      CloudFrontPriceClass:
        default: CloudFront Price Class
      CloudFrontAllowedGeos:
        default: CloudFront Allowed Geographies
      DynamoDbExpirationInDays:
        default: Record Expiration In Days
      RecordingsBucketRetentionDays:
        default: Recording Expiration In Days
      CategoryAlertRegEx:
        default: Category Alert Regular Expression
      PcaS3BucketName:
        default: PCA InputBucket
      PcaTranscriptsPrefix:
        default: PCA InputBucket Transcript prefix
      PcaPlaybackAudioFilePrefix:
        default: PCA InputBucket Playback AudioFile prefix
      PcaWebAppUrl:
        default: PCA Web App URL
      PcaWebAppCallPathPrefix:
        default: PCA Web App Call Path Prefix

Conditions:
  ShouldInstallDemoAsteriskServer:
    !Equals [!Ref CallAudioSource, 'Demo Asterisk PBX Server']
  ShouldInstallChimeVCsiprec:
    !Equals [!Ref CallAudioSource, 'Amazon Chime SDK Voice Connector (SIPREC)']
  ShouldInstallChimeVCStack:
    !Or [
      !Condition ShouldInstallDemoAsteriskServer,
      !Condition ShouldInstallChimeVCsiprec,
    ]
  ShouldInstallConnectKVSStack:
    !Equals [!Ref CallAudioSource, 'Amazon Connect Kinesis Video Streams']
  ShouldInstallGenesysAudiohookStack:
    !Equals [!Ref CallAudioSource, 'Genesys Cloud Audiohook Web Socket']
  ShouldInstallWebSocketStack:
    !Equals [!Ref WebSocketAudioInput, 'Enabled']
  ShouldInstallConnectIntegrationStack:
    !Equals [!Ref CallAudioSource, 'Amazon Connect Contact Lens']
  ShouldUseChimeCallAnalytics:
    !Equals [!Ref CallAudioProcessor, 'Amazon Chime SDK Call Analytics']
  ShouldEnableVoiceToneAnalysis:
    !And [
      !Condition ShouldUseChimeCallAnalytics,
      !Equals [!Ref ChimeVoiceToneAnalysis, 'Enabled'],
    ]
  # ShouldEnableSpeakerSearch: !Equals [!Ref ChimeSpeakerSearch, 'Enabled']

  ShouldEnableAgentAssist: !Not [!Equals [!Ref AgentAssistOption, 'Disabled']]
  ShouldEnableLambdaAgentAssist:
    !Equals [!Ref AgentAssistOption, 'Bring your own Lambda function']
  ShouldEnableLexAgentAssist:
    !And [
      !Condition ShouldEnableAgentAssist,
      !Not [!Condition ShouldEnableLambdaAgentAssist],
    ]
  ShouldBringYourOwnBot:
    !Equals [!Ref AgentAssistOption, 'Bring your own LexV2 bot']
  ShouldInstallAWSQnaBot:
    !And [
      !Condition ShouldEnableLexAgentAssist,
      !Not [!Condition ShouldBringYourOwnBot],
    ]
  ShouldCreateKendraIndexDeveloperEdition:
    !Equals [
      !Ref AgentAssistOption,
      'QnABot on AWS with new Kendra Index (Developer Edition)',
    ]
  ShouldCreateKendraIndexEnterpriseEdition:
    !Equals [
      !Ref AgentAssistOption,
      'QnABot on AWS with new Kendra Index (Enterprise Edition)',
    ]
  ShouldCreateKendraIndex:
    !Or [
      !Condition ShouldCreateKendraIndexDeveloperEdition,
      !Condition ShouldCreateKendraIndexEnterpriseEdition,
    ]
  ShouldUseExistingKendraIndex:
    !Equals [!Ref AgentAssistOption, 'QnABot on AWS with existing Kendra Index']
  QnABotEmbeddingsApiDisabled:
    !Equals [!Ref AgentAssistQnABotItemMatchingApi, 'KENDRA FAQ']
  QnABotEmbeddingsApiSageMaker:
    !Equals [!Ref AgentAssistQnABotItemMatchingApi, 'EMBEDDINGS SAGEMAKER']
  QnABotEmbeddingsApiLambda:
    !Equals [!Ref AgentAssistQnABotItemMatchingApi, 'EMBEDDINGS LAMBDA']
  QnABotEmbeddingsApiBedrock:
    !Equals [!Ref AgentAssistQnABotItemMatchingApi, 'EMBEDDINGS BEDROCK']
  QnABotLLMPluginLambda:
    !Equals [!Ref AgentAssistQnABotLLMApi, 'LAMBDA']
  QnABotLLMPluginAnthropic:
    !Equals [!Ref AgentAssistQnABotLLMApi, 'ANTHROPIC']
  QnABotLLMPluginBedrock:
    !Equals [!Ref AgentAssistQnABotLLMApi, 'BEDROCK']
  QnABotShouldDeloyPluginAnthropic:
      !Condition QnABotLLMPluginAnthropic
  QnABotShouldDeloyPluginBedrock:
    !Or [
      !Condition QnABotEmbeddingsApiBedrock,
      !Condition QnABotLLMPluginBedrock,
    ]

Mappings:
  TranscribeToComprehendLanguage:
    en-US:
      Value: en
    es-US:
      Value: es
    en-GB:
      Value: en
    fr-CA:
      Value: fr
    fr-FR:
      Value: fr
    en-AU:
      Value: en
    it-IT:
      Value: it
    de-DE:
      Value: de
    pt-BR:
      Value: pt
    ja-JP:
      Value: ja
    ko-KR:
      Value: ko
    zh-CN:
      Value: zh

  TranscribeToLexLocaleId:
    en-US:
      Value: en_US
    es-US:
      Value: es_US
    en-GB:
      Value: en_GB
    fr-CA:
      Value: fr_CA
    fr-FR:
      Value: fr_FR
    en-AU:
      Value: en_AU
    it-IT:
      Value: it_IT
    de-DE:
      Value: de_DE
    pt-BR:
      Value: pt_BR
    ja-JP:
      Value: ja_JP
    ko-KR:
      Value: ko_KR
    zh-CN:
      Value: zh_CH

Rules:
  ConnectInstanceArn:
    RuleCondition: !Equals [!Ref CallAudioSource, 'Amazon Connect Contact Lens']
    Assertions:
      - Assert: !Not [!Equals [!Ref ConnectInstanceArn, '']]
        AssertDescription: ConnectInstanceArn is required when CallAudioSource is 'Amazon Connect Contact Lens'

  AgentAssistExistingKendraIndexId:
    RuleCondition:
      !Equals [
        !Ref AgentAssistOption,
        'QnABot on AWS with existing Kendra Index',
      ]
    Assertions:
      - Assert: !Not [!Equals [!Ref AgentAssistExistingKendraIndexId, '']]
        AssertDescription: AgentAssistExistingKendraIndexId is required when AgentAssistOption is 'QnABot on AWS with existing Kendra Index'

  AgentAssistExistingLexV2Bot:
    RuleCondition: !Equals [!Ref AgentAssistOption, 'Bring your own LexV2 bot']
    Assertions:
      - Assert: !Not [!Equals [!Ref AgentAssistExistingLexV2BotId, '']]
        AssertDescription: AgentAssistExistingLexV2BotId is required when AgentAssistOption is 'Bring your own LexV2 bot'
      - Assert: !Not [!Equals [!Ref AgentAssistExistingLexV2BotAliasId, '']]
        AssertDescription: AgentAssistExistingLexV2BotAliasId is required when AgentAssistOption is 'Bring your own LexV2 bot'

  AgentAssistExistingLambdaFunctionArn:
    RuleCondition:
      !Equals [!Ref AgentAssistOption, 'Bring your own Lambda function']
    Assertions:
      - Assert: !Not [!Equals [!Ref AgentAssistExistingLambdaFunctionArn, '']]
        AssertDescription: AgentAssistExistingLambdaFunctionArn is required when AgentAssistOption is 'Bring your own Lambda function'

  AgentAssistQnABotEmbeddingsExistingLambdaFunctionArn:
    RuleCondition:
      !Equals [!Ref AgentAssistQnABotItemMatchingApi, 'EMBEDDINGS LAMBDA']
    Assertions:
      - Assert: !Not [!Equals [!Ref AgentAssistQnABotEmbeddingsLambdaArn, '']]
        AssertDescription: AgentAssistQnABotEmbeddingsLambdaArn is required when AgentAssistQnABotItemMatchingApi is 'EMBEDDINGS LAMBDA'

Resources:
  # Custom resource to enforce max length of StackName - prevent downstream failures
  StacknameCheckFunction:
    Type: AWS::Serverless::Function
    Properties:
      Handler: index.handler
      Runtime: python3.11
      InlineCode: |
        import cfnresponse
        import time
        import json
        def handler(event, context):
            print(json.dumps(event))
            input = event['ResourceProperties'].get('InputString', '')
            max_length = int(event['ResourceProperties'].get('MaxLength', 0))
            status = cfnresponse.SUCCESS
            reason = f"Stack Name Length under {max_length} - OK"
            if event['RequestType'] == "Create":
              if len(input) > max_length:
                status = cfnresponse.FAILED
                reason = f"Stack Name length too long - max length {max_length} - FAILED"
            else:
              print(f"Request type is {event['RequestType']} - skipping")
            cfnresponse.send(event, context, status, {}, reason=reason)

  IsStacknameLengthOK:
    Type: Custom::StacknameCheck
    Properties:
      ServiceToken: !GetAtt StacknameCheckFunction.Arn
      InputString: !Ref 'AWS::StackName'
      MaxLength: 25
  
  ToJSONFunction:
    Type: AWS::Serverless::Function
    Properties:
      Handler: index.handler
      Runtime: python3.11
      InlineCode: |
        import cfnresponse
        import json
        def handler(event, context):
            print(json.dumps(event))
            status = cfnresponse.SUCCESS
            reason = "Sucessful"
            result = {}
            if event['RequestType'] in ["Create", "Update"]:
              output = {}
              for k, v in event['ResourceProperties'].items():
                if k != "ServiceToken":
                  output[k] = v
              outputJSON = json.dumps(output)
              result = {"Output": outputJSON}
            else:
              print(f"Request type is {event['RequestType']} - skipping")
            cfnresponse.send(event, context, status, result, reason=reason)

  KENDRA:
    Type: AWS::CloudFormation::Stack
    Condition: ShouldCreateKendraIndex
    DependsOn: IsStacknameLengthOK
    Properties:
      # yamllint disable rule:line-length
      TemplateURL: https://s3.<REGION_TOKEN>.amazonaws.com/<ARTIFACT_BUCKET_TOKEN>/<ARTIFACT_PREFIX_TOKEN>/lca-kendra-stack/template.yaml
      # yamllint enable rule:line-length
      Parameters:
        IndexName: !Join ['', [!Ref 'AWS::StackName', '-Index']]
        IndexEdition: !If
          - ShouldCreateKendraIndexDeveloperEdition
          - 'DEVELOPER_EDITION'
          - 'ENTERPRISE_EDITION'

  QNABOTPLUGINANTHROPIC:
    Type: AWS::CloudFormation::Stack
    Condition: QnABotShouldDeloyPluginAnthropic
    DependsOn: IsStacknameLengthOK
    Properties:
      # yamllint disable rule:line-length
      TemplateURL: https://s3.<REGION_TOKEN>.amazonaws.com/<ARTIFACT_BUCKET_TOKEN>/<ARTIFACT_PREFIX_TOKEN>/aws-qnabot-plugins/anthropic-llm.yaml
      # yamllint enable rule:line-length
      Parameters:
        APIKey: !Ref AgentAssistQnABotLLMThirdPartyApiKey
        LLMModel: 'claude-instant-1'

  QNABOTPLUGINBEDROCK:
    Type: AWS::CloudFormation::Stack
    Condition: QnABotShouldDeloyPluginBedrock
    DependsOn: IsStacknameLengthOK
    Properties:
      # yamllint disable rule:line-length
      TemplateURL: https://s3.<REGION_TOKEN>.amazonaws.com/<ARTIFACT_BUCKET_TOKEN>/<ARTIFACT_PREFIX_TOKEN>/aws-qnabot-plugins/bedrock-embeddings-and-llm.yaml
      # yamllint enable rule:line-length
      Parameters:
        EmbeddingsModelId: 'amazon.titan-embed-text-v1'
        LLMModelId: !Ref AgentAssistQnABotLLMBedrockModelId

  QNABOT:
    Type: AWS::CloudFormation::Stack
    Condition: ShouldInstallAWSQnaBot
    DependsOn: IsStacknameLengthOK
    Properties:
      # yamllint disable rule:line-length
      TemplateURL: https://s3.<REGION_TOKEN>.amazonaws.com/<ARTIFACT_BUCKET_TOKEN>/<ARTIFACT_PREFIX_TOKEN>/aws-qnabot/templates/master.json
      # yamllint enable rule:line-length
      Parameters:
        Email: !Ref AdminEmail
        Username: 'Admin'
        LexV2BotLocaleIds:
          !FindInMap [
            TranscribeToLexLocaleId,
            !Ref TranscribeLanguageCode,
            Value,
          ]
        BootstrapBucket: <ARTIFACT_BUCKET_TOKEN>
        BootstrapPrefix: <ARTIFACT_PREFIX_TOKEN>/aws-qnabot
        InstallLexResponseBots: 'false'
        EmbeddingsApi: !If
          - QnABotEmbeddingsApiDisabled
          - 'DISABLED'
          - !If
            - QnABotEmbeddingsApiSageMaker
            - 'SAGEMAKER'
            - 'LAMBDA'
        EmbeddingsLambdaArn: !If
          - QnABotEmbeddingsApiBedrock
          - !GetAtt QNABOTPLUGINBEDROCK.Outputs.EmbeddingsLambdaArn
          - !Ref AgentAssistQnABotEmbeddingsLambdaArn
        EmbeddingsLambdaDimensions: !Ref AgentAssistQnABotEmbeddingsLambdaDimensions2
        LLMApi: !If
          - QnABotLLMPluginAnthropic
          - 'LAMBDA'
          - !If 
            - QnABotLLMPluginBedrock
            - 'LAMBDA'
            - !Ref AgentAssistQnABotLLMApi
        LLMLambdaArn: !If
          - QnABotLLMPluginAnthropic
          - !GetAtt QNABOTPLUGINANTHROPIC.Outputs.LLMLambdaArn
          - !If 
            - QnABotLLMPluginBedrock
            - !GetAtt QNABOTPLUGINBEDROCK.Outputs.LLMLambdaArn
            - !Ref AgentAssistQnABotLLMLambdaArn

  SSMSTACK:
    Type: AWS::CloudFormation::Stack
    Properties:
      TemplateURL: https://s3.<REGION_TOKEN>.amazonaws.com/<ARTIFACT_BUCKET_TOKEN>/<ARTIFACT_PREFIX_TOKEN>/lca-ssm-stack/template.yaml
      Parameters:
        LCAStackName: !Ref AWS::StackName

  AISTACK:
    Type: AWS::CloudFormation::Stack
    DependsOn: IsStacknameLengthOK
    Properties:
      # yamllint disable rule:line-length
      TemplateURL: https://s3.<REGION_TOKEN>.amazonaws.com/<ARTIFACT_BUCKET_TOKEN>/<ARTIFACT_PREFIX_TOKEN>/lca-ai-stack/<VERSION_TOKEN>/template.yaml
      # yamllint enable rule:line-length
      Parameters:
        LCAStackName: !Ref AWS::StackName
        RecordingsBucketRetentionDays: !Ref RecordingsBucketRetentionDays
        EnableVoiceToneAnalysis: !If
          - ShouldEnableVoiceToneAnalysis
          - 'true'
          - 'false'
        CallAudioSource: !Ref CallAudioSource
        S3BucketName: !Ref S3BucketName
        AdminEmail: !Ref AdminEmail
        AllowedSignUpEmailDomain: !Ref AllowedSignUpEmailDomain
        CategoryAlertRegEx: !Ref CategoryAlertRegEx
        ComprehendLanguageCode:
          !FindInMap [
            TranscribeToComprehendLanguage,
            !Ref TranscribeLanguageCode,
            Value,
          ]
        IsSentimentAnalysisEnabled: !Ref IsSentimentAnalysisEnabled
        SentimentNegativeScoreThreshold: !Ref SentimentNegativeScoreThreshold
        SentimentPositiveScoreThreshold: !Ref SentimentPositiveScoreThreshold
        CloudFrontPriceClass: !Ref CloudFrontPriceClass
        CloudFrontAllowedGeos: !Ref CloudFrontAllowedGeos
        IsLexAgentAssistEnabled: !If
          - ShouldEnableLexAgentAssist
          - true
          - false
        IsLambdaAgentAssistEnabled: !If
          - ShouldEnableLambdaAgentAssist
          - true
          - false
        AgentAssistExistingLambdaFunctionArn: !Ref AgentAssistExistingLambdaFunctionArn
        DynamoDbExpirationInDays: !Ref DynamoDbExpirationInDays
        TranscriptLambdaHookFunctionArn: !Ref TranscriptLambdaHookFunctionArn
        TranscriptLambdaHookFunctionNonPartialOnly: !Ref TranscriptLambdaHookFunctionNonPartialOnly
        EndOfCallTranscriptSummary: !Ref EndOfCallTranscriptSummary
        BedrockModelId: !Ref BedrockModelId
        SummarizationSageMakerInitialInstanceCount: !Ref SummarizationSageMakerInitialInstanceCount
        SummarizationLLMThirdPartyApiKey: !Ref SummarizationLLMThirdPartyApiKey
        EndOfCallLambdaHookFunctionArn: !Ref EndOfCallLambdaHookFunctionArn
        StartOfCallLambdaHookFunctionArn: !Ref StartOfCallLambdaHookFunctionArn
        PostCallSummaryLambdaHookFunctionArn: !Ref PostCallSummaryLambdaHookFunctionArn

  # Format nested JSON strings before nesting them in QnABotSettings in AGENTASSISTSETUP
  SettingsJSON:
    Type: Custom::ToJSON
    Properties:
      ServiceToken: !GetAtt ToJSONFunction.Arn
      EMBEDDINGS_SCORE_THRESHOLD: !If
      - QnABotEmbeddingsApiBedrock
      - !GetAtt QNABOTPLUGINBEDROCK.Outputs.QnABotSettingEmbeddingsScoreThreshold
      - '0.92'
      EMBEDDINGS_SCORE_ANSWER_THRESHOLD: !If
      - QnABotEmbeddingsApiBedrock
      - !GetAtt QNABOTPLUGINBEDROCK.Outputs.QnABotSettingEmbeddingsScoreAnswerThreshold
      - '0.90'
      EMBEDDINGS_TEXT_PASSAGE_SCORE_THRESHOLD: !If
      - QnABotEmbeddingsApiBedrock
      - !GetAtt QNABOTPLUGINBEDROCK.Outputs.QnABotSettingEmbeddingsTextPassageScoreThreshold
      - ''
      LLM_GENERATE_QUERY_MODEL_PARAMS: !If
      - QnABotLLMPluginAnthropic
      - !GetAtt QNABOTPLUGINANTHROPIC.Outputs.QnABotSettingGenerateQueryModelParams
      - !If 
        - QnABotLLMPluginBedrock
        - !GetAtt QNABOTPLUGINBEDROCK.Outputs.QnABotSettingGenerateQueryModelParams
        - ''
      LLM_QA_MODEL_PARAMS: !If
        - QnABotLLMPluginAnthropic
        - !GetAtt QNABOTPLUGINANTHROPIC.Outputs.QnABotSettingQAModelParams
        - !If 
          - QnABotLLMPluginBedrock
          - !GetAtt QNABOTPLUGINBEDROCK.Outputs.QnABotSettingQAModelParams
          - ''
      LLM_GENERATE_QUERY_PROMPT_TEMPLATE: "<br><br>Human: Let's think carefully step by step. Here is the transcript of an ongoing phone call between a caller (Human) and an agent (AI) in <transcript> tags:<br><transcript>{history}</transcript><br>And here is a follow up question or statement from the caller in <followUpMessage> tags:<br> <followUpMessage>{input}</followUpMessage><br>Rephrase the caller's follow up question or statement as a standalone question or statement that contains all the context and makes sense on its own without reading the transcript. If the caller is just engaging in small talk or saying thanks, respond with \"small talk\".<br><br>Assistant: Here is the rephrased follow up question or statement, or small talk: "
      LLM_QA_PROMPT_TEMPLATE: "<br><br>Human: Let's think carefully step by step. You are a call center assistant. Your job is to advise a call center agent how best to respond to a caller query, based on the reference passages provided inside <references></reference> XML tags. The caller's query is below, inside <query></query> XML tags.<br><references><br>{context}<br></references><br><br><query><br>{query}<br></query><br><br>If the references contain the information needed to answer the query, then write a confident response in under 50 words, quoting the relevant references.<br>If you can make an informed guess on how to answer the query based on the reference passages, then write a tentative response in under 50 words, stating your assumptions.<br>If the reference passages do not have any information that you can use to answer the query, then respond saying \"Sorry, I don't know\".<br>If the query contains \"small talk\" then respond saying \"Sorry, I cannot respond to small talk\".<br>Think carefully, step by step.<br><br>Assistant:"
      EMPTYMESSAGE: "No response from agent assist QnAbot"

  AGENTASSISTSETUP:
    Type: AWS::CloudFormation::Stack
    Condition: ShouldEnableLexAgentAssist
    DependsOn: AISTACK
    Properties:
      # yamllint disable rule:line-length
      TemplateURL: https://s3.<REGION_TOKEN>.amazonaws.com/<ARTIFACT_BUCKET_TOKEN>/<ARTIFACT_PREFIX_TOKEN>/lca-agentassist-setup-stack/template.yaml
      # yamllint enable rule:line-length
      Parameters:
        LCAStackName: !Ref AWS::StackName
        AISTACK: !Ref AISTACK
        QNABOTSTACK: !If
          - ShouldInstallAWSQnaBot
          - !Ref QNABOT
          - ''
        KendraIndexId: !If
          - ShouldCreateKendraIndex
          - !GetAtt KENDRA.Outputs.KendraIndexId
          - !Ref AgentAssistExistingKendraIndexId
        LexAgentAssistBotId: !If
          - ShouldInstallAWSQnaBot
          - !GetAtt QNABOT.Outputs.LexV2BotId
          - !Ref AgentAssistExistingLexV2BotId
        LexAgentAssistAliasId: !If
          - ShouldInstallAWSQnaBot
          - !GetAtt QNABOT.Outputs.LexV2BotAliasId
          - !Ref AgentAssistExistingLexV2BotAliasId
        LexAgentAssistLocaleId:
          !FindInMap [
            TranscribeToLexLocaleId,
            !Ref TranscribeLanguageCode,
            Value,
          ]
        WebAppBucket: !GetAtt AISTACK.Outputs.WebAppBucket
        CloudFrontDistributionId: !GetAtt AISTACK.Outputs.CloudFrontDistributionId
        QnaAgentAssistDemoJson: <ARTIFACT_BUCKET_TOKEN>/<ARTIFACT_PREFIX_TOKEN>/lca-agentassist-setup-stack/qna-aa-demo.jsonl
        # Changes to Params below force AgentAssist Setup to update.
        CallAudioSource: !Ref CallAudioSource
        ComprehendLanguageCode:
          !FindInMap [
            TranscribeToComprehendLanguage,
            !Ref TranscribeLanguageCode,
            Value,
          ]
        AgentAssistOption: !Ref AgentAssistOption
        AgentAssistExistingKendraIndexId: !Ref AgentAssistExistingKendraIndexId
        AgentAssistExistingLexV2BotId: !Ref AgentAssistExistingLexV2BotId
        AgentAssistExistingLexV2BotAliasId: !Ref AgentAssistExistingLexV2BotAliasId
        AgentAssistExistingLambdaFunctionArn: !Ref AgentAssistExistingLambdaFunctionArn
        AgentAssistQnABotEmbeddingsApi: !If
          - QnABotEmbeddingsApiDisabled
          - 'DISABLED'
          - !If
            - QnABotEmbeddingsApiSageMaker
            - 'SAGEMAKER'
            - 'LAMBDA'
        AgentAssistQnABotKendraWebCrawlURLs: !Ref AgentAssistQnABotKendraWebCrawlURLs
        AgentAssistQnABotKendraWebCrawlDepth: !Ref AgentAssistQnABotKendraWebCrawlDepth
        AgentAssistQnABotLLMApi: !Ref AgentAssistQnABotLLMApi
        AgentAssistQnABotLLMLambdaArn: !Ref AgentAssistQnABotLLMLambdaArn
        TranscribeLanguageCode: !Ref TranscribeLanguageCode
        IsSentimentAnalysisEnabled: !Ref IsSentimentAnalysisEnabled
        SentimentNegativeScoreThreshold: !Ref SentimentNegativeScoreThreshold
        SentimentPositiveScoreThreshold: !Ref SentimentPositiveScoreThreshold
        TranscriptLambdaHookFunctionArn: !Ref TranscriptLambdaHookFunctionArn
        TranscriptLambdaHookFunctionNonPartialOnly: !Ref TranscriptLambdaHookFunctionNonPartialOnly
        DynamoDbExpirationInDays: !Ref DynamoDbExpirationInDays
        EndOfCallTranscriptSummary: !Ref EndOfCallTranscriptSummary
        SummarizationSageMakerInitialInstanceCount: !Ref SummarizationSageMakerInitialInstanceCount
        EndOfCallLambdaHookFunctionArn: !Ref EndOfCallLambdaHookFunctionArn
        LexAgentAssistIdentityPoolId: !GetAtt AISTACK.Outputs.LexAgentAssistIdentityPoolId
        CloudFrontDomainName: !GetAtt AISTACK.Outputs.CloudFrontDomainName
        FetchTranscriptFunctionArn: !GetAtt AISTACK.Outputs.FetchTranscriptArn
        TranscriptSummaryFunctionArn: !GetAtt AISTACK.Outputs.TranscriptSummaryFunctionArn
        # QnaBotSettings - JSON param with new settings values based on options selected
        QnaBotSettings: !GetAtt SettingsJSON.Output
        Version: v0.8.8

  CHIMEVCSTACK:
    Type: AWS::CloudFormation::Stack
    Condition: ShouldInstallChimeVCStack
    Properties:
      # yamllint disable rule:line-length
      TemplateURL: https://s3.<REGION_TOKEN>.amazonaws.com/<ARTIFACT_BUCKET_TOKEN>/<ARTIFACT_PREFIX_TOKEN>/lca-chimevc-stack/template.yaml
      # yamllint enable rule:line-length
      Parameters:
        LCAStackName: !Ref 'AWS::StackName'
        EnableVoiceToneAnalysis: !If
          - ShouldEnableVoiceToneAnalysis
          - true
          - false
        UseChimeCallAnalytics: !If
          - ShouldUseChimeCallAnalytics
          - true
          - false
        InstallDemoAsteriskServer: !If
          - ShouldInstallDemoAsteriskServer
          - true
          - false
        DemoSoftphoneAllowedCidr: !Ref DemoSoftphoneAllowedCidr
        SiprecAllowedCidrList: !Ref SiprecAllowedCidrList
        DemoAsteriskAgentAudioURL: !Ref DemoAsteriskAgentAudioURL
        AudioFilePrefix: !Ref AudioFilePrefix
        CallAnalyticsPrefix: !Ref CallAnalyticsPrefix
        KinesisDataStreamName: !GetAtt AISTACK.Outputs.CallDataStreamName
        KinesisDataStreamArn: !GetAtt AISTACK.Outputs.CallDataStreamArn
        S3BucketName: !GetAtt AISTACK.Outputs.S3BucketName
        IsPartialTranscriptEnabled: !Ref IsPartialTranscriptEnabled
        TranscribeApiMode: !Ref TranscribeApiMode
        IsContentRedactionEnabled: !Ref IsContentRedactionEnabled
        TranscribeContentRedactionType: !Ref TranscribeContentRedactionType
        TranscribeLanguageCode: !Ref TranscribeLanguageCode
        TranscribePiiEntityTypes: !Ref TranscribePiiEntityTypes
        CustomVocabularyName: !Ref CustomVocabularyName
        CustomLanguageModelName: !Ref CustomLanguageModelName
        SiprecLambdaHookFunctionArn: !Ref SiprecLambdaHookFunctionArn
        PcaS3BucketName: !Ref PcaS3BucketName
        PcaTranscriptsPrefix: !Ref PcaTranscriptsPrefix
        PcaPlaybackAudioFilePrefix: !Ref PcaPlaybackAudioFilePrefix
        PcaWebAppURL: !Ref PcaWebAppURL
        PcaWebAppCallPathPrefix: !Ref PcaWebAppCallPathPrefix
        CustomVoiceConnectorId: !Ref CustomVoiceConnectorId
        Version: <VERSION_TOKEN>

  CONNECTKVSSTACK:
    Type: AWS::CloudFormation::Stack
    Condition: ShouldInstallConnectKVSStack
    Properties:
      # yamllint disable rule:line-length
      TemplateURL: https://s3.<REGION_TOKEN>.amazonaws.com/<ARTIFACT_BUCKET_TOKEN>/<ARTIFACT_PREFIX_TOKEN>/lca-connect-kvs-stack/template.yaml
      # yamllint enable rule:line-length
      Parameters:
        CallAnalyticsPrefix: !Ref CallAnalyticsPrefix
        KinesisDataStreamName: !GetAtt AISTACK.Outputs.CallDataStreamName
        KinesisDataStreamArn: !GetAtt AISTACK.Outputs.CallDataStreamArn
        S3BucketName: !GetAtt AISTACK.Outputs.S3BucketName
        IsPartialTranscriptEnabled: !Ref IsPartialTranscriptEnabled
        TranscribeApiMode: !Ref TranscribeApiMode
        IsContentRedactionEnabled: !Ref IsContentRedactionEnabled
        TranscribeContentRedactionType: !Ref TranscribeContentRedactionType
        TranscribeLanguageCode: !Ref TranscribeLanguageCode
        TranscribePiiEntityTypes: !Ref TranscribePiiEntityTypes
        CustomVocabularyName: !Ref CustomVocabularyName
        CustomLanguageModelName: !Ref CustomLanguageModelName

  GENESYSAUDIOHOOKSTACK:
    Type: AWS::CloudFormation::Stack
    Condition: ShouldInstallGenesysAudiohookStack
    Properties:
      # yamllint disable rule:line-length
      TemplateURL: https://s3.<REGION_TOKEN>.amazonaws.com/<ARTIFACT_BUCKET_TOKEN>/<ARTIFACT_PREFIX_TOKEN>/lca-genesys-audiohook-stack/<VERSION_TOKEN>/template.yaml
      # yamllint enable rule:line-length
      Parameters:
        S3BucketName: !GetAtt AISTACK.Outputs.S3BucketName
        AudioFilePrefix: !Ref AudioFilePrefix
        CallAnalyticsPrefix: !Ref CallAnalyticsPrefix
        CallDataStreamName: !GetAtt AISTACK.Outputs.CallDataStreamName
        CallDataStreamArn: !GetAtt AISTACK.Outputs.CallDataStreamArn
        CloudFrontPriceClass: !Ref CloudFrontPriceClass
        TranscribeApiMode: !Ref TranscribeApiMode
        IsContentRedactionEnabled: !Ref IsContentRedactionEnabled
        TranscribeContentRedactionType: !Ref TranscribeContentRedactionType
        TranscribeLanguageCode: !Ref TranscribeLanguageCode
        TranscribePiiEntityTypes: !Ref TranscribePiiEntityTypes
        CustomVocabularyName: !Ref CustomVocabularyName
        CustomLanguageModelName: !Ref CustomLanguageModelName
        PcaS3BucketName: !Ref PcaS3BucketName
        PcaTranscriptsPrefix: !Ref PcaTranscriptsPrefix
        PcaPlaybackAudioFilePrefix: !Ref PcaPlaybackAudioFilePrefix
        PcaWebAppURL: !Ref PcaWebAppURL
        PcaWebAppCallPathPrefix: !Ref PcaWebAppCallPathPrefix

  WEBSOCKETSTACK:
    Type: AWS::CloudFormation::Stack
    Condition: ShouldInstallWebSocketStack
    Properties:
      # yamllint disable rule:line-length
      TemplateURL: https://s3.<REGION_TOKEN>.amazonaws.com/<ARTIFACT_BUCKET_TOKEN>/<ARTIFACT_PREFIX_TOKEN>/lca-websocket-stack/<VERSION_TOKEN>/template.yaml
      # yamllint enable rule:line-length
      Parameters:
        S3BucketName: !GetAtt AISTACK.Outputs.S3BucketName
        AudioFilePrefix: !Ref AudioFilePrefix
        UserPoolId: !GetAtt AISTACK.Outputs.UserPoolId
        CallAnalyticsPrefix: !Ref CallAnalyticsPrefix
        CallDataStreamName: !GetAtt AISTACK.Outputs.CallDataStreamName
        CallDataStreamArn: !GetAtt AISTACK.Outputs.CallDataStreamArn
        CloudFrontPriceClass: !Ref CloudFrontPriceClass
        TranscribeApiMode: !Ref TranscribeApiMode
        IsContentRedactionEnabled: !Ref IsContentRedactionEnabled
        TranscribeContentRedactionType: !Ref TranscribeContentRedactionType
        TranscribeLanguageCode: !Ref TranscribeLanguageCode
        TranscribePiiEntityTypes: !Ref TranscribePiiEntityTypes
        CustomVocabularyName: !Ref CustomVocabularyName
        CustomLanguageModelName: !Ref CustomLanguageModelName
        PcaS3BucketName: !Ref PcaS3BucketName
        PcaTranscriptsPrefix: !Ref PcaTranscriptsPrefix
        PcaPlaybackAudioFilePrefix: !Ref PcaPlaybackAudioFilePrefix
        PcaWebAppURL: !Ref PcaWebAppURL
        PcaWebAppCallPathPrefix: !Ref PcaWebAppCallPathPrefix
        LCASettingsParameterName: !GetAtt AISTACK.Outputs.LCASettingsParameterName

  CONNECTINTEGRATIONSTACK:
    Type: AWS::CloudFormation::Stack
    Condition: ShouldInstallConnectIntegrationStack
    Properties:
      # yamllint disable rule:line-length
      TemplateURL: https://s3.<REGION_TOKEN>.amazonaws.com/<ARTIFACT_BUCKET_TOKEN>/<ARTIFACT_PREFIX_TOKEN>/lca-connect-integration-stack/template.yaml
      # yamllint enable rule:line-length
      Parameters:
        ConnectInstanceArn: !Ref ConnectInstanceArn
        CallEventProcessorFunctionRoleName: !GetAtt AISTACK.Outputs.CallEventProcessorFunctionRoleName
        CallDataStreamArn: !GetAtt AISTACK.Outputs.CallDataStreamArn
        CallDataStreamName: !GetAtt AISTACK.Outputs.CallDataStreamName
        EventSourcingTableName: !GetAtt AISTACK.Outputs.EventSourcingTableName
        EventSourcingTableArn: !GetAtt AISTACK.Outputs.EventSourcingTableArn

Outputs:
  ApplicationCloudfrontEndpoint:
    Description: LCA User Interface URL
    Value: !GetAtt AISTACK.Outputs.CloudfrontEndpoint

  AsteriskInstanceId:
    Description: Demo Asterisk Server EC2 instanceId
    Value: !If
      - ShouldInstallChimeVCStack
      - !GetAtt CHIMEVCSTACK.Outputs.AsteriskInstanceId
      - 'Demo Asterisk PBX not enabled'

  CallDataStreamArn:
    Description: >-
      The ARN of Kinesis Data Stream for sending Call and Transcription events.
    Value: !GetAtt AISTACK.Outputs.CallDataStreamArn
    Export:
      Name:
        'Fn::Sub': '${AWS::StackName}-CallDataStreamArn'

  DemoPBXIPAddress:
    Description: Demo Asterisk Server IP Address
    Value: !If
      - ShouldInstallChimeVCStack
      - !GetAtt CHIMEVCSTACK.Outputs.DemoPBXIPAddress
      - 'Demo Asterisk PBX not enabled'

  DemoPBXPhoneNumber:
    Description: Demo Asterisk Server Phone Number
    Value: !If
      - ShouldInstallChimeVCStack
      - !GetAtt CHIMEVCSTACK.Outputs.DemoPBXPhoneNumber
      - 'Demo Asterisk PBX not enabled'

  GenesysAudiohookWebSocketEndpoint:
    Description: Websocket endpoint for Genesys Cloud Audiohook integration
    Value: !If
      - ShouldInstallGenesysAudiohookStack
      - !GetAtt GENESYSAUDIOHOOKSTACK.Outputs.WebSocketEndpoint
      - 'Genesys Cloud Audiohook Web Socket not enabled'

  GenesysAudiohookWebSocketAPIKey:
    Value: !If
      - ShouldInstallGenesysAudiohookStack
      - !GetAtt GENESYSAUDIOHOOKSTACK.Outputs.AudiohookAPIKey
      - 'Genesys Cloud Audiohook Web Socket not enabled'

  GenesysAudiohookWebSocketAPIClientSecret:
    Value: !If
      - ShouldInstallGenesysAudiohookStack
      - !GetAtt GENESYSAUDIOHOOKSTACK.Outputs.AudiohookAPIClientSecret
      - 'Genesys Cloud Audiohook Web Socket not enabled'

  LCAWebsocketEndpoint:
    Description: Websocket endpoint for websocket integration
    Value: !If
      - ShouldInstallWebSocketStack  
      - !GetAtt WEBSOCKETSTACK.Outputs.WebSocketEndpoint
      - ' Web Socket not enabled'
      
  QnaBotContentDesigner:
    Description: Agent Assist Content Designer URL (QnABot on AWS)
    Value: !If
      - ShouldInstallAWSQnaBot
      - !GetAtt QNABOT.Outputs.ContentDesignerURL
      - 'Agent Assist QnABot on AWS not enabled'

  RecordingsS3Bucket:
    Description: Bucket contains all the call recordings
    Value: !GetAtt AISTACK.Outputs.S3BucketName

  SNSCategoryTopicName:
    Description: The name of the SNS Topic for matched category and alert notifications
    Value: !GetAtt AISTACK.Outputs.SNSTopic

  FetchTranscriptLambdaArn:
    Description: The ARN of a Lambda function that will process and export a call transcript as a string.
    Value: !GetAtt AISTACK.Outputs.FetchTranscriptArn

  LLMPromptSummaryTemplateParameter:
    Description: The LLM summary prompt template in SSM Parameter Store - open to customise call summary prompts.
    Value: !Sub "https://${AWS::Region}.console.aws.amazon.com/systems-manager/parameters/${SSMSTACK.Outputs.LLMPromptSummaryTemplateParameter}"


  ConnectStartLCAFunctionName:
    Description: Amazon Connect Lambda function for contact flow integration when Amazon Connect KVS is selected as an audio source.
    Value: !If
      - ShouldInstallConnectKVSStack
      - !GetAtt CONNECTKVSSTACK.Outputs.StartLCAFunctionName
      - 'Amazon Connect KVS audio source not enabled'<|MERGE_RESOLUTION|>--- conflicted
+++ resolved
@@ -26,21 +26,12 @@
       - Amazon Chime SDK Voice Connector (SIPREC)
       - Genesys Cloud Audiohook Web Socket
       - Amazon Connect Contact Lens
-<<<<<<< HEAD
       - Amazon Connect Kinesis Video Streams
     Description: >
       Choose whether to automatically install a demo Asterisk PBX server for easy standalone testing, an
       Amazon Chime SDK Voice Connector to use for standards based SIPREC/NBR integration with your contact center,
       a Web Socket interface to use for Audiohook integration with your Genesys Cloud CX contact center, 
       integrate with Amazon Connect Contact Lens, or integrate with Amazon Connect Kinesis Video Streams.
-=======
-
-    Description: >
-      Choose whether to automatically install a demo Asterisk PBX server for easy standalone testing, an
-      Amazon Chime SDK Voice Connector to use for standards based SIPREC/NBR integration with your contact center,
-      a Web Socket interface to use for Audiohook integration with your Genesys Cloud CX contact center or,
-      integrate with Amazon Connect Contact Lens. 
->>>>>>> 680427f4
 
   CallAudioProcessor:
     Type: String
