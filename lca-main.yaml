# Copyright Amazon.com, Inc. or its affiliates. All Rights Reserved.
#
# Licensed under the Apache License, Version 2.0 (the "License").
# You may not use this file except in compliance with the License.
# You may obtain a copy of the License at
#
# http://www.apache.org/licenses/LICENSE-2.0
#
# Unless required by applicable law or agreed to in writing, software
# distributed under the License is distributed on an "AS IS" BASIS,
# WITHOUT WARRANTIES OR CONDITIONS OF ANY KIND, either express or implied.
# See the License for the specific language governing permissions and
# limitations under the License.
---
AWSTemplateFormatVersion: '2010-09-09'
Transform: AWS::Serverless-2016-10-31

Description: Amazon Transcribe Live Call Analytics with Agent Assist - LCA (v0.8.3) (SO9072)

Parameters:
<<<<<<< HEAD

=======
  RecordingsBucketRetentionDays:
    Type: Number
    Description: 'Number of days after which bucket objects will be deleted from the Recordings bucket.'
    Default: 30
>>>>>>> 98fba388
  CallAudioSource:
    Type: String
    Default: Demo Asterisk PBX Server
    AllowedValues:
      - Demo Asterisk PBX Server
      - Amazon Chime SDK Voice Connector (SIPREC)
      - Genesys Cloud Audiohook Web Socket
      - Amazon Connect Contact Lens
    Description: >
      Choose whether to automatically install a demo Asterisk PBX server for easy standalone testing, an
     Amazon Chime SDK Voice Connector to use for standards based SIPREC/NBR integration with your contact center,
      a Web Socket interface to use for Audiohook integration with your Genesys Cloud CX contact center, 
      or integrate with Amazon Connect Contact Lens.

  CallAudioProcessor:
    Type: String
    Default: Amazon Chime SDK Call Analytics
    AllowedValues:
      - Amazon Chime SDK Call Analytics
      - Call Transcriber Lambda
    Description: >
      If you choose Demo Asterisk PBX Server orAmazon Chime SDK Voice Connector (SIPREC), you can have 
      Amazon Chime SDK Call Analytics ingest the audio and send it to Transcribe, or use the example LCA Call 
      Processor Lambda. Enabling Amazon Chime SDK Call Analytics also allows you to also use Voice Analytics, 
      such as Voice Tone Analysis and Speaker Search.

  ChimeVoiceToneAnalysis:
    Type: String
    Default: Disabled
    AllowedValues:
      - Enabled
      - Disabled
    Description: >
      Used only when a call audio source withAmazon Chime SDK Voice Connector is selected, and 
      Amazon Chime SDK Call Analytics is used as a call processor.
      A voice analytics feature that enables you to analyze caller voices for a positive, 
      negative, or neutral tone. This is different than sentiment analysis, as it analyzes
      the audio versus text. --NOTE-- In some jurisdictions, it may not be legal to use voice
      analytics without the caller's consent. Please read 
      https://docs.aws.amazon.com/chime-sdk/latest/dg/va-opt-out.html for more information.

  DemoSoftphoneAllowedCidr:
    Type: String
    AllowedPattern: '( *|([0-9]{1,3}.){3}[0-9]{1,3}(/([0-9]|[1-2][0-9]|3[0-2])))'
    Description: >
      Used only when CallAudioSource is set to 'Demo Asterisk PBX Server'
      CIDR block allowed by demo Asterisk server for soft phone registration.
      Example: '198.51.100.36/32'

  SiprecLambdaHookFunctionArn:
    Default: ''
    Type: String
    AllowedPattern: '^(|arn:aws:lambda:.*)$'
    Description: >
      (Optional) Used only when CallAudioSource is set to 'Chime Voice Connector (SIPREC)' or
      'Demo Asterisk PBX Server'. If present, the specified Lambda function can selectively
      choose calls to process, toggle agent/caller streams, assign AgentId, and/or modify values
      for CallId and displayed phone numbers.

  SiprecAllowedCidrList:
    Type: String
    # yamllint disable rule:line-length
    AllowedPattern: '( *|(([0-9]{1,3}.){3}[0-9]{1,3}(/([0-9]|[1-2][0-9]|3[0-2]))))(, *([0-9]{1,3}.){3}[0-9]{1,3}(/([0-9]|[1-2][0-9]|3[0-2])))*'
    # yamllint enable rule:line-length
    Description: >
      Ignored if Install Demo Asterisk Server is true.
      Comma delimited list of public CIDR blocks allowed by Amazon Chime SDK Voice Connector for SIPREC source hosts. Mask of /27 to /32 is allowed.
      Example: '198.51.100.0/27, 203.0.113.128/27'

  ConnectInstanceArn:
    Type: String
    AllowedPattern: '^(|arn:aws:connect:.*)$'
    Description: >
      Required when CallAudioSource is set to 'Amazon Connect Contact Lens'.
      Amazon Connect instance ARN of a working instance. Prerequisite: Agent queue and Real Time Contact Lens must be enabled.

  AgentAssistOption:
    Type: String
    Default: QnABot on AWS with new Kendra Index (Developer Edition)
    AllowedValues:
      - Disabled
      - Bring your own LexV2 bot
      - QnABot on AWS with existing Kendra Index
      - QnABot on AWS with new Kendra Index (Developer Edition)
      - QnABot on AWS with new Kendra Index (Enterprise Edition)
      - Bring your own Lambda function
    Description: >
      Choose to enable optional Agent Assist capability, powered by a nested QnABot stack, or your own LexV2 bot. 
      QnABot uses Amazon Lex and Amazon Kendra to provide real time agent assist messages based on intents, slots,
      FAQs, and general search index that you configure using the included ContentDesigner UI. Now QnABot also uses 
      text embeddings to provide additional options for matching FAQs - accept the defaults below, or customize and experiment.

  AgentAssistExistingKendraIndexId:
    Default: ''
    Type: String
    AllowedPattern: '^(|[0-9a-fA-F]{8}-([0-9a-fA-F]{4}-){3}[0-9a-fA-F]{12})$'
    Description: >
      Used only when AgentAssistOption is set to 'QnABot on AWS with existing Kendra Index'.
      Provide the index *id* (not name) of an existing Kendra index to be used for Agent Assist bot."

  AgentAssistExistingLexV2BotId:
    Default: ''
    Type: String
    AllowedPattern: '^(|[0-9a-zA-Z]{10})$'
    Description: >
      Used only when AgentAssistOption is set to 'Bring your own LexV2 bot'.
      Provide the Lex V2 *Bot Id* (not name) of an existing LexV2 bot to be used for Agent Assist."

  AgentAssistExistingLexV2BotAliasId:
    Default: ''
    Type: String
    AllowedPattern: '^(|[0-9a-zA-Z]{10})$'
    Description: >
      Used only when AgentAssistOption is set to 'Bring your own LexV2 bot'.
      Provide the Lex V2 *Bot Alias Id* (not name) of an existing LexV2 bot alias to be used for Agent Assist."

  AgentAssistExistingLambdaFunctionArn:
    Default: ''
    Type: String
    AllowedPattern: '^(|arn:aws:lambda:.*)$'
    Description: >
      Used only when AgentAssistOption is set to 'Bring your own Lambda function'.
      Provide the function ARN of an existing Lambda function to be used for Agent Assist."

  # Options for QnABot Embeddings
  AgentAssistQnABotItemMatchingApi:
    Type: String
    Description: Method used by QnABot for semantic matching of caller utterances to stored agent assist configuration items and FAQs.
    AllowedValues:
      - KENDRA FAQ
      - EMBEDDINGS SAGEMAKER
      - EMBEDDINGS LAMBDA
    Default: KENDRA FAQ
  AgentAssistQnABotEmbeddingsSagemakerInitialInstanceCount:
    Type: Number
    MinValue: 0
    Description:
      "Optional: If Item Matching Api is EMBEDDINGS SAGEMAKER, provide initial instance
      count (ml.m5.xlarge). Set to '0' to enable Serverless Inference (for cold-start delay tolerant
      deployments only)."
    Default: 1
  AgentAssistQnABotEmbeddingsLambdaArn:
    Type: String
    AllowedPattern: ^(|arn:aws:lambda:.*)$
    Description:
      'Optional: If Item Matching Api is LAMBDA, provide ARN for a Lambda function
      that takes JSON {"inputtext":"string"}, and returns JSON {"embedding":[...]}'
    Default: ''
  AgentAssistQnABotEmbeddingsLambdaDimensions:
    Type: Number
    MinValue: 1
    Description:
      'Optional: If Item Matching Api is LAMBDA, provide number of dimensions
      for embeddings returned by the EmbeddingsLambda function specified above.'
    Default: 4096
  AgentAssistQnABotLLMApi:
    Type: String
    Description:
      Optionally enable (experimental) QnABot question disambiguation and
      generative question answering using an LLM. To use a custom LAMBDA function, provide additional
      parameters below. To use a supported third party service, enter the API key below.
    AllowedValues:
      - DISABLED
      - LAMBDA
      - ANTHROPIC
    Default: DISABLED
  AgentAssistQnABotLLMLambdaArn:
    Type: String
    AllowedPattern: '^(|arn:aws:lambda:.*)$'
    Description:
      'Optional: If LLMApi is LAMBDA, provide ARN for a Lambda function that
      takes JSON {"prompt":"string", "settings":{key:value,..}}, and returns JSON {"generated_text":"string"}'
    Default: ''
  AgentAssistQnABotLLMThirdPartyApiKey:
    Type: String
<<<<<<< HEAD
    Description: 'Optional: If LLMApi is ANTHROPIC, enter your Anthropic API Key. ** Data will leave your AWS account **'
=======
    Description:
      'Optional: If LLMApi is ANTHROPIC, enter the provider API Key from
      . ** Data will leave your AWS account **'
>>>>>>> 98fba388
    Default: ''
    NoEcho: true

  S3BucketName:
    Type: String
    Description: >
      (Optional) Existing bucket where call recording files will be stored.
      Leave blank to automatically create new bucket.
    # yamllint disable rule:line-length
    AllowedPattern: '( *|(?=^.{3,63}$)(?!^(\d+\.)+\d+$)(^(([a-z0-9]|[a-z0-9][a-z0-9\-]*[a-z0-9])\.)*([a-z0-9]|[a-z0-9][a-z0-9\-]*[a-z0-9])$))'
    # yamllint enable rule:line-length

  AudioFilePrefix:
    Type: String
    Default: lca-audio-recordings/
    Description: The Amazon S3 prefix where the audio files will be saved (must end in "/")

  CallAnalyticsPrefix:
    Type: String
    Default: lca-call-analytics/
    Description: The Amazon S3 prefix where the post-call analytics files will be saved, when using analytics api mode (must end in "/")

  IsPartialTranscriptEnabled:
    Type: String
    Default: 'true'
    Description: >-
      Enable partial transcripts to receive low latency evolving transcriptions for each conversation turn. Set to false to process only the
      final version of each conversation turn.
    AllowedValues:
      - 'true'
      - 'false'

  IsContentRedactionEnabled:
    Type: String
    Default: 'false'
    Description: >-
      Enable content redaction from Amazon Transcribe transcription output. This is only used when
      the 'en-US' language is selected in the TranscribeLanguageCode parameter.
    AllowedValues:
      - 'true'
      - 'false'

  TranscribeApiMode:
    Type: String
    Default: analytics
    AllowedValues:
      - standard
      - analytics
    Description: >-
      Set the default API mode for Transcribe. 
      Set to 'analytics' to use the Amazon Transcribe Real-time Call Analytics service, used to support 
      call categories and alerts, call summarization, and PCA integration.

  CategoryAlertRegEx:
    Type: String
    Default: .*
    Description: >
      If using the 'analytics' Transcribe API Mode, this regular expression will be used to show
      an alert in red in the web user interface if it matches a call category. This defaults to 
      matching all categories.

  TranscribeContentRedactionType:
    Type: String
    Default: PII
    Description: >-
      Type of content redaction from Amazon Transcribe transcription output
    AllowedValues:
      - PII

  TranscribeLanguageCode:
    Type: String
    Description: >-
      Language code to be used for Amazon Transcribe
    Default: en-US
    AllowedValues:
      - en-US
      - es-US
      - en-GB
      - fr-CA
      - fr-FR
      - en-AU
      - it-IT
      - de-DE
      - pt-BR
      - ja-JP
      - ko-KR
      - zh-CN

  TranscribePiiEntityTypes:
    Type: String
    Default: BANK_ACCOUNT_NUMBER,BANK_ROUTING,CREDIT_DEBIT_NUMBER,CREDIT_DEBIT_CVV,CREDIT_DEBIT_EXPIRY,PIN,EMAIL,ADDRESS,NAME,PHONE,SSN
    Description: >-
      Select the PII entity types you want to identify or redact. Remove the values that you don't want to redact from the default. DO NOT ADD CUSTOM VALUES HERE.

  CustomVocabularyName:
    Type: String
    Default: ''
    Description: >-
      The name of the vocabulary to use when processing the transcription job. Leave blank if no custom vocabulary to be used. If yes, the custom
      vocabulary must pre-exist in your account.

  CustomLanguageModelName:
    Type: String
    Default: ''
    Description: >-
      The name of the custom language model to use when processing the transcription job. Leave blank if no
      custom language model is to be used. If specified, the custom language model must pre-exist in your account, 
      match the Language Code selected above, and use the 'Narrow Band' base model.

  IsSentimentAnalysisEnabled:
    Type: String
    Default: 'true'
    Description: >-
      Enable sentiment analysis
    AllowedValues:
      - 'true'
      - 'false'

  SentimentNegativeScoreThreshold:
    Type: Number
    Default: 0.9
    MinValue: 0
    MaxValue: 1
    Description: >-
      Minimum negative sentiment confidence required to declare a phrase as having negative sentiment, in the range 0-1. 
      Not applicable when using Contact Lens or Transcribe Call Analytics (as sentiment is pre-calculated).

  SentimentPositiveScoreThreshold:
    Type: Number
    Default: 0.4
    MinValue: 0
    MaxValue: 1
    Description: >-
      Minimum positive sentiment confidence required to declare a phrase as having positive sentiment, in the range 0-1.
      Not applicable when using Contact Lens or Transcribe Call Analytics (as sentiment is pre-calculated).

  TranscriptLambdaHookFunctionArn:
    Default: ''
    Type: String
    AllowedPattern: '^(|arn:aws:lambda:.*)$'
    Description: >
      (Optional) If present, the specified Lambda function is invoked by the LCA Call Event Processor Lambda function for each completed 
      (non-partial) transcript segment. The function can capture and/or modify the text of the transcript, for example to implement custom
      redaction logic, profanity filtering, or custom rules to highlight patterns in the transcript.

  TranscriptLambdaHookFunctionNonPartialOnly:
    Type: String
    Default: 'true'
    AllowedValues:
      - 'true'
      - 'false'
    Description: >
      Specifies if Transcript Lambda Hook Function (if specified) is invoked for Non-Partial transcript segments only (true), or for
      both Partial and Non-Partial transcript segments (false).

  EndOfCallTranscriptSummary:
    Default: 'DISABLED'
    Type: String
    AllowedValues:
      - 'DISABLED'
      - 'SAGEMAKER'
      - 'LAMBDA'
      - 'ANTHROPIC'
    Description: >
      Set to enable call summarization by a Large Language Model. The SAGEMAKER option uses a SageMaker endpoint with
      the pretrained bart-large-cnn-samsum model with a ml.m5.xlarge instance type.  The LAMBDA option requires you 
      to provide a function ARN below. The ANTHROPIC option is a third party service, and you must enter your Anthropic API key below.

  SummarizationSageMakerInitialInstanceCount:
    Type: Number
    MinValue: 0
    Default: 1
    Description: >
      (Optional) If 'End Of Call Transcript Summary' is SAGEMAKER, provide initial instance count. Set to '0' to enable Serverless Inference (for cold-start delay tolerant deployments only).

  SummarizationLLMThirdPartyApiKey:
    Type: String
    Description: 'Optional: If EndOfCallTranscriptSummary is ANTHROPIC, enter the provider API Key. ** Data will leave your AWS account **'
    Default: ''
    NoEcho: true

  EndOfCallLambdaHookFunctionArn:
    Default: ''
    Type: String
    AllowedPattern: '^(|arn:aws:lambda:.*)$'
    Description: >
      (Optional) If 'End Of Call Transcript Summary' is LAMBDA, provide ARN for a Lambda function. The specified Lambda function is invoked by the LCA Call Event Processor Lambda function 
      for end of call event. The function is passed en event with CallId as input.
      This function can implement custom logic that is relevant to end of call processing, for example, creating a call summary.

  StartOfCallLambdaHookFunctionArn:
    Default: ''
    Type: String
    AllowedPattern: '^(|arn:aws:lambda:.*)$'
    Description: >
      (Optional) The specified Lambda function is invoked by the LCA Call Event Processor Lambda function for beginning or start of 
      call event. This function can implement custom logic that is relevant to beginning of call processing, for example, retrieving
      call summary details logged into a case in a CRM.

  PostCallSummaryLambdaHookFunctionArn:
    Default: ''
    Type: String
    AllowedPattern: '^(|arn:aws:lambda:.*)$'
    Description: >
      (Optional) The specified Lambda function is invoked by the LCA Call Event Processor Lambda function after the call summary is processed.
      This function can implement custom logic that is relevant to post processing, for example, updating the call summary to a CRM system.

  AdminEmail:
    Type: String
    Description: >-
      Email address of admin user (e.g. jdoe@example.com) used for the API and web UI.
      An initial temporary password will be automatically sent to this user via email.
    AllowedPattern: '^[\w.+-]+@([\w-]+\.)+[\w-]{2,6}$'

  AllowedSignUpEmailDomain:
    Type: String
    Default: ''
    Description: >-
      Email address domain (example.com) or comma separated list of email domains 
      (example1.com, example2.com) allowed to signin and signup using the web UI.
      If left empty, signup via the web UI is disabled and users will have to be created using
      Cognito.
    AllowedPattern: '^(|([\w-]+\.)+[\w-]{2,6}(, *([\w-]+\.)+[\w-]{2,6})*)$'

  DemoAsteriskAgentAudioURL:
    Type: String
    Default: https://raw.githubusercontent.com/aws-samples/amazon-transcribe-live-call-analytics/main/lca-chimevc-stack/demo-audio/agent.wav
    Description: URL for audio (agent.wav) file download for demo Asterisk server.

  CloudFrontPriceClass:
    Type: String
    Default: PriceClass_100
    Description: >-
      Specify the CloudFront price class. See https://aws.amazon.com/cloudfront/pricing/ for a
      description of each price class.
    AllowedValues:
      - PriceClass_100
      - PriceClass_200
      - PriceClass_All
    ConstraintDescription: >-
      Allowed Price Classes PriceClass_100 PriceClass_200 and PriceClass_All

  CloudFrontAllowedGeos:
    Type: String
    Default: ''
    Description: >-
      Specify a comma separated list of two letter country codes (uppercase ISO 3166-1) that are
      allowed to access the web user interface via CloudFront. For example: US,CA. Leave empty if
      you do not want geo restrictions to be applied.
    AllowedPattern: '^(|[A-Z]{2}(,[A-Z]{2})*)$'
    ConstraintDescription: >-
      Comma separated list of uppercase two letter country codes or empty

  PcaS3BucketName:
    Type: String
    Description: >
      (Optional) Value of PCA stack "InputBucket". Effective if Transcribe API Mode parameter is 'analytics'.
    # yamllint disable rule:line-length
    AllowedPattern: '( *|(?=^.{3,63}$)(?!^(\d+\.)+\d+$)(^(([a-z0-9]|[a-z0-9][a-z0-9\-]*[a-z0-9])\.)*([a-z0-9]|[a-z0-9][a-z0-9\-]*[a-z0-9])$))'
    # yamllint enable rule:line-length

  PcaTranscriptsPrefix:
    Type: String
    Default: originalTranscripts/
    Description: Value of PCA stack "InputBucketTranscriptPrefix".

  PcaPlaybackAudioFilePrefix:
    Type: String
    Default: playbackAudio/
    Description: Value of PCA stack "InputBucketPlaybackAudioPrefix".

  PcaWebAppURL:
    Type: String
    AllowedPattern: '^(|https:\/\/.*)$'
    Description: (Optional) Value of PCA stack "WebAppURL".

  PcaWebAppCallPathPrefix:
    Type: String
    Default: dashboard/parsedFiles/
    Description: PCA path prefix for call detail pages.

  DynamoDbExpirationInDays:
    Type: Number
    Default: 90
    Description: >-
      Number of days to retain call records. Records will be automatically deleted from LCA after this time.

  RecordingsBucketRetentionDays:
    Type: Number
    Description: "Number of days after which bucket objects will be deleted from the Recordings bucket."
    Default: 30

Metadata:
  AWS::CloudFormation::Interface:
    ParameterGroups:
      - Label:
          default: Web UI Authentication
        Parameters:
          - AdminEmail
          - AllowedSignUpEmailDomain
      - Label:
          default: Telephony Ingestion Options
        Parameters:
          - CallAudioSource
          - CallAudioProcessor
          - ChimeVoiceToneAnalysis
          # - ChimeSpeakerSearch
          - DemoSoftphoneAllowedCidr
          - SiprecAllowedCidrList
          - SiprecLambdaHookFunctionArn
          - ConnectInstanceArn
      - Label:
          default: Agent Assist Options
        Parameters:
          - AgentAssistOption
          - AgentAssistExistingKendraIndexId
          - AgentAssistExistingLexV2BotId
          - AgentAssistExistingLexV2BotAliasId
          - AgentAssistExistingLambdaFunctionArn
          - AgentAssistQnABotItemMatchingApi
          - AgentAssistQnABotEmbeddingsSagemakerInitialInstanceCount
          - AgentAssistQnABotEmbeddingsLambdaArn
          - AgentAssistQnABotEmbeddingsLambdaDimensions
          - AgentAssistQnABotLLMApi
          - AgentAssistQnABotLLMLambdaArn
          - AgentAssistQnABotLLMThirdPartyApiKey
      - Label:
          default: Amazon S3 Configuration
        Parameters:
          - S3BucketName
          - AudioFilePrefix
          - CallAnalyticsPrefix
      - Label:
          default: Amazon Transcribe Configuration
        Parameters:
          - IsPartialTranscriptEnabled
          - TranscribeApiMode
          - IsContentRedactionEnabled
          - TranscribeLanguageCode
          - TranscribeContentRedactionType
          - TranscribePiiEntityTypes
          - CustomVocabularyName
          - CustomLanguageModelName
      - Label:
          default: Transcript Event Processing Configuration
        Parameters:
          - IsSentimentAnalysisEnabled
          - SentimentNegativeScoreThreshold
          - SentimentPositiveScoreThreshold
          - TranscriptLambdaHookFunctionArn
          - TranscriptLambdaHookFunctionNonPartialOnly
          - EndOfCallTranscriptSummary
          - SummarizationSageMakerInitialInstanceCount
          - SummarizationLLMThirdPartyApiKey
          - EndOfCallLambdaHookFunctionArn
          - StartOfCallLambdaHookFunctionArn
          - PostCallSummaryLambdaHookFunctionArn
      - Label:
          default: Download locations
        Parameters:
          - DemoAsteriskAgentAudioURL
      - Label:
          default: Amazon CloudFront Configuration
        Parameters:
          - CloudFrontPriceClass
          - CloudFrontAllowedGeos
      - Label:
          default: Retention
        Parameters:
          - DynamoDbExpirationInDays
          - RecordingsBucketRetentionDays
      - Label:
          default: User Experience
        Parameters:
          - CategoryAlertRegEx
      - Label:
          default: Post Call Analytics (PCA) Integration
        Parameters:
          - PcaS3BucketName
          - PcaTranscriptsPrefix
          - PcaPlaybackAudioFilePrefix
          - PcaWebAppURL
          - PcaWebAppCallPathPrefix

    ParameterLabels:
      CallAudioProcessor:
        default: Call Audio Processor
      ChimeVoiceToneAnalysis:
        default: Chime Voice Tone Analysis
      S3BucketName:
        default: Call Audio Recordings Bucket Name
      AudioFilePrefix:
        default: Audio File Prefix
      CallAnalyticsPrefix:
        default: Call Analytics Output File Prefix
      AdminEmail:
        default: Admin Email Address
      AllowedSignUpEmailDomain:
        default: Authorized Account Email Domain(s)
      CallAudioSource:
        default: Call Audio Source
      DemoSoftphoneAllowedCidr:
        default: Allowed CIDR Block for Demo Softphone
      SiprecAllowedCidrList:
        default: Allowed CIDR List for SIPREC Integration
      SiprecLambdaHookFunctionArn:
        default: Lambda Hook Function ARN for SIPREC Call Initialization (existing)
      ConnectInstanceArn:
        default: Amazon Connect instance ARN (existing)
      AgentAssistOption:
        default: Enable Agent Assist
      AgentAssistExistingKendraIndexId:
        default: Agent Assist Kendra IndexId (existing)
      AgentAssistExistingLexV2BotId:
        default: Agent Assist LexV2 BotId (existing)
      AgentAssistExistingLexV2BotAliasId:
        default: Agent Assist LexV2 Bot AliasId (existing)
      AgentAssistExistingLambdaFunctionArn:
        default: Agent Assist Lambda Function ARN (existing)
      AgentAssistQnABotItemMatchingApi:
        default: Agent Assist QnABot Item Matching Api
      AgentAssistQnABotEmbeddingsSagemakerInitialInstanceCount:
        default: Agent Assist QnABot Embeddings SageMaker Instance Count
      AgentAssistQnABotEmbeddingsLambdaArn:
        default: Agent Assist QnABot Embeddings Lambda Function ARN (existing)
      AgentAssistQnABotEmbeddingsLambdaDimensions:
        default: Agent Assist QnABot Lambda Function Embeddings Dimension Count
      AgentAssistQnABotLLMApi:
        default: Agent Assist QnABot LLM API
      AgentAssistQnABotLLMLambdaArn:
        default: Agent Assist QnABot LLM Lambda Function ARN (existing)
      AgentAssistQnABotLLMThirdPartyApiKey:
        default: Agent Assist QnABot LLM Third Party API Key
      IsPartialTranscriptEnabled:
        default: Enable Partial Transcripts
      TranscribeApiMode:
        default: Transcribe API mode
      IsContentRedactionEnabled:
        default: Enable Content Redaction for Transcripts
      TranscribeLanguageCode:
        default: Language for Transcription
      TranscribeContentRedactionType:
        default: Content Redaction Type for Transcription
      TranscribePiiEntityTypes:
        default: Transcription PII Redaction Entity Types
      CustomVocabularyName:
        default: Transcription Custom Vocabulary Name
      CustomLanguageModelName:
        default: Transcription Custom Language Model Name
      DemoAsteriskAgentAudioURL:
        default: Demo Asterisk Server Agent WAV File Download URL
      IsSentimentAnalysisEnabled:
        default: Enable Sentiment Analysis
      SentimentNegativeScoreThreshold:
        default: Sentiment Negative Score Threshold
      SentimentPositiveScoreThreshold:
        default: Sentiment Positive Score Threshold
      TranscriptLambdaHookFunctionArn:
        default: Lambda Hook Function ARN for Custom Transcript Segment Processing (existing)
      TranscriptLambdaHookFunctionNonPartialOnly:
        default: Lambda Hook Function Mode Non-Partial only
      EndOfCallTranscriptSummary:
        default: End of Call Transcript Summary
      SummarizationSageMakerInitialInstanceCount:
        default: Initial Instance Count for Summarization SageMaker Endpoint
      SummarizationLLMThirdPartyApiKey:
        default: End of Call Summarization LLM Third Party API Key
      EndOfCallLambdaHookFunctionArn:
        default: Lambda Hook Function ARN for Custom End of Call Processing (existing)
      StartOfCallLambdaHookFunctionArn:
        default: Lambda Hook Function ARN for Custom Start of Call Processing (existing)
      PostCallSummaryLambdaHookFunctionArn:
        default: Lambda Hook Function ARN for Custom Post Processing, after the Call Transcript Summary is processed (existing)
      CloudFrontPriceClass:
        default: CloudFront Price Class
      CloudFrontAllowedGeos:
        default: CloudFront Allowed Geographies
      DynamoDbExpirationInDays:
        default: Record Expiration In Days
      RecordingsBucketRetentionDays:
        default: Recording Expiration In Days
      CategoryAlertRegEx:
        default: Category Alert Regular Expression
      PcaS3BucketName:
        default: PCA InputBucket
      PcaTranscriptsPrefix:
        default: PCA InputBucket Transcript prefix
      PcaPlaybackAudioFilePrefix:
        default: PCA InputBucket Playback AudioFile prefix
      PcaWebAppUrl:
        default: PCA Web App URL
      PcaWebAppCallPathPrefix:
        default: PCA Web App Call Path Prefix

Conditions:
  ShouldInstallDemoAsteriskServer:
    !Equals [!Ref CallAudioSource, 'Demo Asterisk PBX Server']
  ShouldInstallChimeVCsiprec:
    !Equals [!Ref CallAudioSource, 'Chime Voice Connector (SIPREC)']
  ShouldInstallChimeVCStack:
    !Or [
      !Condition ShouldInstallDemoAsteriskServer,
      !Condition ShouldInstallChimeVCsiprec,
    ]
  ShouldInstallGenesysAudiohookStack:
    !Equals [!Ref CallAudioSource, 'Genesys Cloud Audiohook Web Socket']
  ShouldInstallConnectIntegrationStack:
    !Equals [!Ref CallAudioSource, 'Amazon Connect Contact Lens']
  ShouldUseChimeCallAnalytics:
    !Equals [!Ref CallAudioProcessor, 'Amazon Chime SDK Call Analytics']
  ShouldEnableVoiceToneAnalysis:
    !And [
      !Condition ShouldUseChimeCallAnalytics,
      !Equals [!Ref ChimeVoiceToneAnalysis, 'Enabled'],
    ]
  # ShouldEnableSpeakerSearch: !Equals [!Ref ChimeSpeakerSearch, 'Enabled']

  ShouldEnableAgentAssist: !Not [!Equals [!Ref AgentAssistOption, 'Disabled']]
  ShouldEnableLambdaAgentAssist:
    !Equals [!Ref AgentAssistOption, 'Bring your own Lambda function']
  ShouldEnableLexAgentAssist:
    !And [
      !Condition ShouldEnableAgentAssist,
      !Not [!Condition ShouldEnableLambdaAgentAssist],
    ]
  ShouldBringYourOwnBot:
    !Equals [!Ref AgentAssistOption, 'Bring your own LexV2 bot']
  ShouldInstallAWSQnaBot:
    !And [
      !Condition ShouldEnableLexAgentAssist,
      !Not [!Condition ShouldBringYourOwnBot],
    ]
  ShouldCreateKendraIndexDeveloperEdition:
    !Equals [
      !Ref AgentAssistOption,
      'QnABot on AWS with new Kendra Index (Developer Edition)',
    ]
  ShouldCreateKendraIndexEnterpriseEdition:
    !Equals [
      !Ref AgentAssistOption,
      'QnABot on AWS with new Kendra Index (Enterprise Edition)',
    ]
  ShouldCreateKendraIndex:
    !Or [
      !Condition ShouldCreateKendraIndexDeveloperEdition,
      !Condition ShouldCreateKendraIndexEnterpriseEdition,
    ]
  ShouldUseExistingKendraIndex:
    !Equals [!Ref AgentAssistOption, 'QnABot on AWS with existing Kendra Index']
  QnABotEmbeddingsApiDisabled:
    !Equals [!Ref AgentAssistQnABotItemMatchingApi, 'KENDRA FAQ']
  QnABotEmbeddingsApiSageMaker:
    !Equals [!Ref AgentAssistQnABotItemMatchingApi, 'EMBEDDINGS SAGEMAKER']
  QnABotEmbeddingsApiLambda:
    !Equals [!Ref AgentAssistQnABotItemMatchingApi, 'EMBEDDINGS LAMBDA']

Mappings:
  TranscribeToComprehendLanguage:
    en-US:
      Value: en
    es-US:
      Value: es
    en-GB:
      Value: en
    fr-CA:
      Value: fr
    fr-FR:
      Value: fr
    en-AU:
      Value: en
    it-IT:
      Value: it
    de-DE:
      Value: de
    pt-BR:
      Value: pt
    ja-JP:
      Value: ja
    ko-KR:
      Value: ko
    zh-CN:
      Value: zh

  TranscribeToLexLocaleId:
    en-US:
      Value: en_US
    es-US:
      Value: es_US
    en-GB:
      Value: en_GB
    fr-CA:
      Value: fr_CA
    fr-FR:
      Value: fr_FR
    en-AU:
      Value: en_AU
    it-IT:
      Value: it_IT
    de-DE:
      Value: de_DE
    pt-BR:
      Value: pt_BR
    ja-JP:
      Value: ja_JP
    ko-KR:
      Value: ko_KR
    zh-CN:
      Value: zh_CH

Rules:
  ConnectInstanceArn:
    RuleCondition: !Equals [!Ref CallAudioSource, 'Amazon Connect Contact Lens']
    Assertions:
      - Assert: !Not [!Equals [!Ref ConnectInstanceArn, '']]
        AssertDescription: ConnectInstanceArn is required when CallAudioSource is 'Amazon Connect Contact Lens'

  AgentAssistExistingKendraIndexId:
    RuleCondition:
      !Equals [
        !Ref AgentAssistOption,
        'QnABot on AWS with existing Kendra Index',
      ]
    Assertions:
      - Assert: !Not [!Equals [!Ref AgentAssistExistingKendraIndexId, '']]
        AssertDescription: AgentAssistExistingKendraIndexId is required when AgentAssistOption is 'QnABot on AWS with existing Kendra Index'

  AgentAssistExistingLexV2Bot:
    RuleCondition: !Equals [!Ref AgentAssistOption, 'Bring your own LexV2 bot']
    Assertions:
      - Assert: !Not [!Equals [!Ref AgentAssistExistingLexV2BotId, '']]
        AssertDescription: AgentAssistExistingLexV2BotId is required when AgentAssistOption is 'Bring your own LexV2 bot'
      - Assert: !Not [!Equals [!Ref AgentAssistExistingLexV2BotAliasId, '']]
        AssertDescription: AgentAssistExistingLexV2BotAliasId is required when AgentAssistOption is 'Bring your own LexV2 bot'

  AgentAssistExistingLambdaFunctionArn:
    RuleCondition:
      !Equals [!Ref AgentAssistOption, 'Bring your own Lambda function']
    Assertions:
      - Assert: !Not [!Equals [!Ref AgentAssistExistingLambdaFunctionArn, '']]
        AssertDescription: AgentAssistExistingLambdaFunctionArn is required when AgentAssistOption is 'Bring your own Lambda function'

  AgentAssistQnABotEmbeddingsExistingLambdaFunctionArn:
    RuleCondition:
      !Equals [!Ref AgentAssistQnABotItemMatchingApi, 'EMBEDDINGS LAMBDA']
    Assertions:
      - Assert: !Not [!Equals [!Ref AgentAssistQnABotEmbeddingsLambdaArn, '']]
        AssertDescription: AgentAssistQnABotEmbeddingsLambdaArn is required when AgentAssistQnABotItemMatchingApi is 'EMBEDDINGS LAMBDA'

Resources:
  # Custom resource to enforce max length of StackName - prevent downstream failures
  StacknameCheckFunction:
    Type: AWS::Serverless::Function
    Properties:
      Handler: index.handler
      Runtime: python3.8
      InlineCode: |
        import cfnresponse
        import time
        import json
        def handler(event, context):
            print(json.dumps(event))
            input = event['ResourceProperties'].get('InputString', '')
            max_length = int(event['ResourceProperties'].get('MaxLength', 0))
            status = cfnresponse.SUCCESS
            reason = f"Stack Name Length under {max_length} - OK"
            if event['RequestType'] == "Create":
              if len(input) > max_length:
                status = cfnresponse.FAILED
                reason = f"Stack Name length too long - max length {max_length} - FAILED"
            else:
              print(f"Request type is {event['RequestType']} - skipping")
            cfnresponse.send(event, context, status, {}, reason=reason)

  IsStacknameLengthOK:
    Type: Custom::StacknameCheck
    Properties:
      ServiceToken: !GetAtt StacknameCheckFunction.Arn
      InputString: !Ref 'AWS::StackName'
      MaxLength: 25

  KENDRA:
    Type: AWS::CloudFormation::Stack
    Condition: ShouldCreateKendraIndex
    DependsOn: IsStacknameLengthOK
    Properties:
      # yamllint disable rule:line-length
      TemplateURL: https://s3.<REGION_TOKEN>.amazonaws.com/<ARTIFACT_BUCKET_TOKEN>/<ARTIFACT_PREFIX_TOKEN>/lca-kendra-stack/template.yaml
      # yamllint enable rule:line-length
      Parameters:
        IndexName: !Join ['', [!Ref 'AWS::StackName', '-Index']]
        IndexEdition: !If
          - ShouldCreateKendraIndexDeveloperEdition
          - 'DEVELOPER_EDITION'
          - 'ENTERPRISE_EDITION'

  QNABOT:
    Type: AWS::CloudFormation::Stack
    Condition: ShouldInstallAWSQnaBot
    DependsOn: IsStacknameLengthOK
    Properties:
      # yamllint disable rule:line-length
      TemplateURL: https://s3.<REGION_TOKEN>.amazonaws.com/<ARTIFACT_BUCKET_TOKEN>/<ARTIFACT_PREFIX_TOKEN>/aws-qnabot/templates/master.json
      # yamllint enable rule:line-length
      Parameters:
        Email: !Ref AdminEmail
        Username: 'Admin'
        LexV2BotLocaleIds:
          !FindInMap [
            TranscribeToLexLocaleId,
            !Ref TranscribeLanguageCode,
            Value,
          ]
        BootstrapBucket: <ARTIFACT_BUCKET_TOKEN>
        BootstrapPrefix: <ARTIFACT_PREFIX_TOKEN>/aws-qnabot
        InstallLexResponseBots: 'false'
        EmbeddingsApi: !If
          - QnABotEmbeddingsApiDisabled
          - 'DISABLED'
          - !If
            - QnABotEmbeddingsApiSageMaker
            - 'SAGEMAKER'
            - 'LAMBDA'
        EmbeddingsLambdaArn: !Ref AgentAssistQnABotEmbeddingsLambdaArn
        EmbeddingsLambdaDimensions: !Ref AgentAssistQnABotEmbeddingsLambdaDimensions
        LLMApi: !Ref AgentAssistQnABotLLMApi
        LLMLambdaArn: !Ref AgentAssistQnABotLLMLambdaArn
        LLMThirdPartyApiKey: !Ref AgentAssistQnABotLLMThirdPartyApiKey

  AISTACK:
    Type: AWS::CloudFormation::Stack
    DependsOn: IsStacknameLengthOK
    Properties:
      # yamllint disable rule:line-length
      TemplateURL: https://s3.<REGION_TOKEN>.amazonaws.com/<ARTIFACT_BUCKET_TOKEN>/<ARTIFACT_PREFIX_TOKEN>/lca-ai-stack/<VERSION_TOKEN>/template.yaml
      # yamllint enable rule:line-length
      Parameters:
        RecordingsBucketRetentionDays: !Ref RecordingsBucketRetentionDays
        EnableVoiceToneAnalysis: !If
          - ShouldEnableVoiceToneAnalysis
          - 'true'
          - 'false'
        CallAudioSource: !Ref CallAudioSource
        S3BucketName: !Ref S3BucketName
        AdminEmail: !Ref AdminEmail
        AllowedSignUpEmailDomain: !Ref AllowedSignUpEmailDomain
        CategoryAlertRegEx: !Ref CategoryAlertRegEx
        ComprehendLanguageCode:
          !FindInMap [
            TranscribeToComprehendLanguage,
            !Ref TranscribeLanguageCode,
            Value,
          ]
        IsSentimentAnalysisEnabled: !Ref IsSentimentAnalysisEnabled
        SentimentNegativeScoreThreshold: !Ref SentimentNegativeScoreThreshold
        SentimentPositiveScoreThreshold: !Ref SentimentPositiveScoreThreshold
        CloudFrontPriceClass: !Ref CloudFrontPriceClass
        CloudFrontAllowedGeos: !Ref CloudFrontAllowedGeos
        IsLexAgentAssistEnabled: !If
          - ShouldEnableLexAgentAssist
          - true
          - false
        IsLambdaAgentAssistEnabled: !If
          - ShouldEnableLambdaAgentAssist
          - true
          - false
        AgentAssistExistingLambdaFunctionArn: !Ref AgentAssistExistingLambdaFunctionArn
        DynamoDbExpirationInDays: !Ref DynamoDbExpirationInDays
        TranscriptLambdaHookFunctionArn: !Ref TranscriptLambdaHookFunctionArn
        TranscriptLambdaHookFunctionNonPartialOnly: !Ref TranscriptLambdaHookFunctionNonPartialOnly
        EndOfCallTranscriptSummary: !Ref EndOfCallTranscriptSummary
        SummarizationSageMakerInitialInstanceCount: !Ref SummarizationSageMakerInitialInstanceCount
        SummarizationLLMThirdPartyApiKey: !Ref SummarizationLLMThirdPartyApiKey
        EndOfCallLambdaHookFunctionArn: !Ref EndOfCallLambdaHookFunctionArn
        StartOfCallLambdaHookFunctionArn: !Ref StartOfCallLambdaHookFunctionArn
        PostCallSummaryLambdaHookFunctionArn: !Ref PostCallSummaryLambdaHookFunctionArn

  AGENTASSISTSETUP:
    Type: AWS::CloudFormation::Stack
    Condition: ShouldEnableLexAgentAssist
    DependsOn: AISTACK
    Properties:
      # yamllint disable rule:line-length
      TemplateURL: https://s3.<REGION_TOKEN>.amazonaws.com/<ARTIFACT_BUCKET_TOKEN>/<ARTIFACT_PREFIX_TOKEN>/lca-agentassist-setup-stack/template.yaml
      # yamllint enable rule:line-length
      Parameters:
        LCAStackName: !Ref AWS::StackName
        AISTACK: !Ref AISTACK
        QNABOTSTACK: !If
          - ShouldInstallAWSQnaBot
          - !Ref QNABOT
          - ''
        KendraIndexId: !If
          - ShouldCreateKendraIndex
          - !GetAtt KENDRA.Outputs.KendraIndexId
          - !Ref AgentAssistExistingKendraIndexId
        LexAgentAssistBotId: !If
          - ShouldInstallAWSQnaBot
          - !GetAtt QNABOT.Outputs.LexV2BotId
          - !Ref AgentAssistExistingLexV2BotId
        LexAgentAssistAliasId: !If
          - ShouldInstallAWSQnaBot
          - !GetAtt QNABOT.Outputs.LexV2BotAliasId
          - !Ref AgentAssistExistingLexV2BotAliasId
        LexAgentAssistLocaleId:
          !FindInMap [
            TranscribeToLexLocaleId,
            !Ref TranscribeLanguageCode,
            Value,
          ]
        WebAppBucket: !GetAtt AISTACK.Outputs.WebAppBucket
        CloudFrontDistributionId: !GetAtt AISTACK.Outputs.CloudFrontDistributionId
        QnaAgentAssistDemoJson: <ARTIFACT_BUCKET_TOKEN>/<ARTIFACT_PREFIX_TOKEN>/lca-agentassist-setup-stack/qna-aa-demo.jsonl
        # Changes to Params below force AgentAssist Setup to update.
        CallAudioSource: !Ref CallAudioSource
        ComprehendLanguageCode:
          !FindInMap [
            TranscribeToComprehendLanguage,
            !Ref TranscribeLanguageCode,
            Value,
          ]
        AgentAssistOption: !Ref AgentAssistOption
        AgentAssistExistingKendraIndexId: !Ref AgentAssistExistingKendraIndexId
        AgentAssistExistingLexV2BotId: !Ref AgentAssistExistingLexV2BotId
        AgentAssistExistingLexV2BotAliasId: !Ref AgentAssistExistingLexV2BotAliasId
        AgentAssistExistingLambdaFunctionArn: !Ref AgentAssistExistingLambdaFunctionArn
        AgentAssistQnABotEmbeddingsApi: !If
          - QnABotEmbeddingsApiDisabled
          - 'DISABLED'
          - !If
            - QnABotEmbeddingsApiSageMaker
            - 'SAGEMAKER'
            - 'LAMBDA'
        AgentAssistQnABotLLMApi: !Ref AgentAssistQnABotLLMApi
        AgentAssistQnABotLLMLambdaArn: !Ref AgentAssistQnABotLLMLambdaArn
        TranscribeLanguageCode: !Ref TranscribeLanguageCode
        IsSentimentAnalysisEnabled: !Ref IsSentimentAnalysisEnabled
        SentimentNegativeScoreThreshold: !Ref SentimentNegativeScoreThreshold
        SentimentPositiveScoreThreshold: !Ref SentimentPositiveScoreThreshold
        TranscriptLambdaHookFunctionArn: !Ref TranscriptLambdaHookFunctionArn
        TranscriptLambdaHookFunctionNonPartialOnly: !Ref TranscriptLambdaHookFunctionNonPartialOnly
        DynamoDbExpirationInDays: !Ref DynamoDbExpirationInDays
        EndOfCallTranscriptSummary: !Ref EndOfCallTranscriptSummary
        SummarizationSageMakerInitialInstanceCount: !Ref SummarizationSageMakerInitialInstanceCount
        EndOfCallLambdaHookFunctionArn: !Ref EndOfCallLambdaHookFunctionArn
        LexAgentAssistIdentityPoolId: !GetAtt AISTACK.Outputs.LexAgentAssistIdentityPoolId
        CloudFrontDomainName: !GetAtt AISTACK.Outputs.CloudFrontDomainName

  CHIMEVCSTACK:
    Type: AWS::CloudFormation::Stack
    Condition: ShouldInstallChimeVCStack
    Properties:
      # yamllint disable rule:line-length
      TemplateURL: https://s3.<REGION_TOKEN>.amazonaws.com/<ARTIFACT_BUCKET_TOKEN>/<ARTIFACT_PREFIX_TOKEN>/lca-chimevc-stack/template.yaml
      # yamllint enable rule:line-length
      Parameters:
        LCAStackName: !Ref 'AWS::StackName'
        EnableVoiceToneAnalysis: !If
          - ShouldEnableVoiceToneAnalysis
          - true
          - false
        UseChimeCallAnalytics: !If
          - ShouldUseChimeCallAnalytics
          - true
          - false
        InstallDemoAsteriskServer: !If
          - ShouldInstallDemoAsteriskServer
          - true
          - false
        DemoSoftphoneAllowedCidr: !Ref DemoSoftphoneAllowedCidr
        SiprecAllowedCidrList: !Ref SiprecAllowedCidrList
        DemoAsteriskAgentAudioURL: !Ref DemoAsteriskAgentAudioURL
        AudioFilePrefix: !Ref AudioFilePrefix
        CallAnalyticsPrefix: !Ref CallAnalyticsPrefix
        KinesisDataStreamName: !GetAtt AISTACK.Outputs.CallDataStreamName
        KinesisDataStreamArn: !GetAtt AISTACK.Outputs.CallDataStreamArn
        S3BucketName: !GetAtt AISTACK.Outputs.S3BucketName
        IsPartialTranscriptEnabled: !Ref IsPartialTranscriptEnabled
        TranscribeApiMode: !Ref TranscribeApiMode
        IsContentRedactionEnabled: !Ref IsContentRedactionEnabled
        TranscribeContentRedactionType: !Ref TranscribeContentRedactionType
        TranscribeLanguageCode: !Ref TranscribeLanguageCode
        TranscribePiiEntityTypes: !Ref TranscribePiiEntityTypes
        CustomVocabularyName: !Ref CustomVocabularyName
        CustomLanguageModelName: !Ref CustomLanguageModelName
        SiprecLambdaHookFunctionArn: !Ref SiprecLambdaHookFunctionArn
        PcaS3BucketName: !Ref PcaS3BucketName
        PcaTranscriptsPrefix: !Ref PcaTranscriptsPrefix
        PcaPlaybackAudioFilePrefix: !Ref PcaPlaybackAudioFilePrefix
        PcaWebAppURL: !Ref PcaWebAppURL
        PcaWebAppCallPathPrefix: !Ref PcaWebAppCallPathPrefix

  GENESYSAUDIOHOOKSTACK:
    Type: AWS::CloudFormation::Stack
    Condition: ShouldInstallGenesysAudiohookStack
    Properties:
      # yamllint disable rule:line-length
      TemplateURL: https://s3.<REGION_TOKEN>.amazonaws.com/<ARTIFACT_BUCKET_TOKEN>/<ARTIFACT_PREFIX_TOKEN>/lca-genesys-audiohook-stack/<VERSION_TOKEN>/template.yaml
      # yamllint enable rule:line-length
      Parameters:
        S3BucketName: !GetAtt AISTACK.Outputs.S3BucketName
        AudioFilePrefix: !Ref AudioFilePrefix
        CallAnalyticsPrefix: !Ref CallAnalyticsPrefix
        CallDataStreamName: !GetAtt AISTACK.Outputs.CallDataStreamName
        CallDataStreamArn: !GetAtt AISTACK.Outputs.CallDataStreamArn
        CloudFrontPriceClass: !Ref CloudFrontPriceClass
        TranscribeApiMode: !Ref TranscribeApiMode
        IsContentRedactionEnabled: !Ref IsContentRedactionEnabled
        TranscribeContentRedactionType: !Ref TranscribeContentRedactionType
        TranscribeLanguageCode: !Ref TranscribeLanguageCode
        TranscribePiiEntityTypes: !Ref TranscribePiiEntityTypes
        CustomVocabularyName: !Ref CustomVocabularyName
        CustomLanguageModelName: !Ref CustomLanguageModelName
        PcaS3BucketName: !Ref PcaS3BucketName
        PcaTranscriptsPrefix: !Ref PcaTranscriptsPrefix
        PcaPlaybackAudioFilePrefix: !Ref PcaPlaybackAudioFilePrefix
        PcaWebAppURL: !Ref PcaWebAppURL
        PcaWebAppCallPathPrefix: !Ref PcaWebAppCallPathPrefix

  CONNECTINTEGRATIONSTACK:
    Type: AWS::CloudFormation::Stack
    Condition: ShouldInstallConnectIntegrationStack
    Properties:
      # yamllint disable rule:line-length
      TemplateURL: https://s3.<REGION_TOKEN>.amazonaws.com/<ARTIFACT_BUCKET_TOKEN>/<ARTIFACT_PREFIX_TOKEN>/lca-connect-integration-stack/template.yaml
      # yamllint enable rule:line-length
      Parameters:
        ConnectInstanceArn: !Ref ConnectInstanceArn
        CallEventProcessorFunctionRoleName: !GetAtt AISTACK.Outputs.CallEventProcessorFunctionRoleName
        CallDataStreamArn: !GetAtt AISTACK.Outputs.CallDataStreamArn
        CallDataStreamName: !GetAtt AISTACK.Outputs.CallDataStreamName
        EventSourcingTableName: !GetAtt AISTACK.Outputs.EventSourcingTableName
        EventSourcingTableArn: !GetAtt AISTACK.Outputs.EventSourcingTableArn

Outputs:
  ApplicationCloudfrontEndpoint:
    Description: LCA User Interface URL
    Value: !GetAtt AISTACK.Outputs.CloudfrontEndpoint

  AsteriskInstanceId:
    Description: Demo Asterisk Server EC2 instanceId
    Value: !If
      - ShouldInstallChimeVCStack
      - !GetAtt CHIMEVCSTACK.Outputs.AsteriskInstanceId
      - 'Demo Asterisk PBX not enabled'

  CallDataStreamArn:
    Description: >-
      The ARN of Kinesis Data Stream for sending Call and Transcription events.
    Value: !GetAtt AISTACK.Outputs.CallDataStreamArn
    Export:
      Name:
        'Fn::Sub': '${AWS::StackName}-CallDataStreamArn'

  DemoPBXIPAddress:
    Description: Demo Asterisk Server IP Address
    Value: !If
      - ShouldInstallChimeVCStack
      - !GetAtt CHIMEVCSTACK.Outputs.DemoPBXIPAddress
      - 'Demo Asterisk PBX not enabled'

  DemoPBXPhoneNumber:
    Description: Demo Asterisk Server Phone Number
    Value: !If
      - ShouldInstallChimeVCStack
      - !GetAtt CHIMEVCSTACK.Outputs.DemoPBXPhoneNumber
      - 'Demo Asterisk PBX not enabled'

  WebSocketEndpoint:
    Description: Websocket endpoint for Genesys Cloud Audiohook integration
    Value: !If
      - ShouldInstallGenesysAudiohookStack
      - !GetAtt GENESYSAUDIOHOOKSTACK.Outputs.WebSocketEndpoint
      - 'Genesys Cloud Audiohook Web Socket not enabled'

  WebSocketAPIKey:
    Value: !If
      - ShouldInstallGenesysAudiohookStack
      - !GetAtt GENESYSAUDIOHOOKSTACK.Outputs.AudiohookAPIKey
      - 'Genesys Cloud Audiohook Web Socket not enabled'

  WebSocketAPIClientSecret:
    Value: !If
      - ShouldInstallGenesysAudiohookStack
      - !GetAtt GENESYSAUDIOHOOKSTACK.Outputs.AudiohookAPIClientSecret
      - 'Genesys Cloud Audiohook Web Socket not enabled'

  QnaBotContentDesigner:
    Description: Agent Assist Content Designer URL (QnABot on AWS)
    Value: !If
      - ShouldInstallAWSQnaBot
      - !GetAtt QNABOT.Outputs.ContentDesignerURL
      - 'Agent Assist QnABot on AWS not enabled'

  RecordingsS3Bucket:
    Description: Bucket contains all the call recordings
    Value: !GetAtt AISTACK.Outputs.S3BucketName

  SNSCategoryTopicName:
    Description: The name of the SNS Topic for matched category and alert notifications
    Value: !GetAtt AISTACK.Outputs.SNSTopic

  FetchTranscriptLambdaArn:
    Description: The ARN of a Lambda function that will process and export a call transcript as a string.
    Value: !GetAtt AISTACK.Outputs.FetchTranscriptArn<|MERGE_RESOLUTION|>--- conflicted
+++ resolved
@@ -18,14 +18,7 @@
 Description: Amazon Transcribe Live Call Analytics with Agent Assist - LCA (v0.8.3) (SO9072)
 
 Parameters:
-<<<<<<< HEAD
-
-=======
-  RecordingsBucketRetentionDays:
-    Type: Number
-    Description: 'Number of days after which bucket objects will be deleted from the Recordings bucket.'
-    Default: 30
->>>>>>> 98fba388
+
   CallAudioSource:
     Type: String
     Default: Demo Asterisk PBX Server
@@ -201,13 +194,7 @@
     Default: ''
   AgentAssistQnABotLLMThirdPartyApiKey:
     Type: String
-<<<<<<< HEAD
     Description: 'Optional: If LLMApi is ANTHROPIC, enter your Anthropic API Key. ** Data will leave your AWS account **'
-=======
-    Description:
-      'Optional: If LLMApi is ANTHROPIC, enter the provider API Key from
-      . ** Data will leave your AWS account **'
->>>>>>> 98fba388
     Default: ''
     NoEcho: true
 
