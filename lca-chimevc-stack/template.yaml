--- conflicted
+++ resolved
@@ -88,7 +88,16 @@
     Description: >-
       S3 Bucket name for recordings
 
-<<<<<<< HEAD
+  IsPartialTranscriptEnabled:
+    Type: String
+    Default: 'true'
+    Description: >-
+      Enable partial transcripts to receive low latency evolving transcriptions for each conversation turn. Set to false to process only the
+      final version of each conversation turn.
+    AllowedValues:
+      - 'true'
+      - 'false'
+
   TranscribeApiMode:
     Type: String
     Default: analytics
@@ -96,17 +105,6 @@
         - standard
         - analytics
     Description: Set the default operational mode for Transcribe
-=======
-  IsPartialTranscriptEnabled:
-    Type: String
-    Default: 'true'
-    Description: >-
-      Enable partial transcripts to receive low latency evolving transcriptions for each conversation turn. Set to false to process only the
-      final version of each conversation turn.
-    AllowedValues:
-      - 'true'
-      - 'false'
->>>>>>> cff18c1f
 
   IsContentRedactionEnabled:
     Type: String
