#!/usr/bin/env python3.9
# Copyright Amazon.com, Inc. or its affiliates. All Rights Reserved.
# SPDX-License-Identifier: Apache-2.0
""" Transcription Passthrough Lambda Function
"""
import asyncio
from os import environ, getenv
from typing import TYPE_CHECKING, Dict, List
import json
import re

# third-party imports from Lambda layer
from aws_lambda_powertools import Logger
from aws_lambda_powertools.utilities.typing import LambdaContext
import boto3
from botocore.config import Config as BotoCoreConfig

# imports from Lambda layer
# pylint: disable=import-error
from appsync_utils import AppsyncAioGqlClient
from transcript_batch_processor import TranscriptBatchProcessor

# local imports
<<<<<<< HEAD
from state_manager import TranscriptStateManager
from event_processor import execute_process_event_api_mutation
=======
from event_processor import execute_process_contact_lens_event_api_mutation
from event_processor import execute_process_transcribe_event_api_mutation
>>>>>>> 9f18d764

# pylint: enable=import-error

if TYPE_CHECKING:
    from mypy_boto3_dynamodb.service_resource import DynamoDBServiceResource, Table as DynamoDbTable
    from mypy_boto3_lexv2_runtime.client import LexRuntimeV2Client
    from mypy_boto3_lambda.client import LambdaClient
    from mypy_boto3_comprehend.client import ComprehendClient
    from mypy_boto3_sns.client import SNSClient
    from mypy_boto3_ssm.client import SSMClient
    from boto3 import Session as Boto3Session
else:
    Boto3Session = object
    DynamoDBServiceResource = object
    DynamoDbTable = object
    LexRuntimeV2Client = object
    LambdaClient = object
    ComprehendClient = object
    SNSClient = object
    SSMClient = object

APPSYNC_GRAPHQL_URL = environ["APPSYNC_GRAPHQL_URL"]
APPSYNC_CLIENT = AppsyncAioGqlClient(url=APPSYNC_GRAPHQL_URL, fetch_schema_from_transport=True)

BOTO3_SESSION: Boto3Session = boto3.Session()
CLIENT_CONFIG = BotoCoreConfig(
    retries={"mode": "adaptive", "max_attempts": 3},
)

STATE_DYNAMODB_TABLE_NAME = environ["STATE_DYNAMODB_TABLE_NAME"]
STATE_DYNAMODB_RESOURCE: DynamoDBServiceResource = BOTO3_SESSION.resource(
    "dynamodb",
    config=CLIENT_CONFIG,
)
STATE_DYNAMODB_TABLE: DynamoDbTable = STATE_DYNAMODB_RESOURCE.Table(STATE_DYNAMODB_TABLE_NAME)

IS_LEX_AGENT_ASSIST_ENABLED = getenv("IS_LEX_AGENT_ASSIST_ENABLED", "true").lower() == "true"

IS_LAMBDA_AGENT_ASSIST_ENABLED = getenv("IS_LAMBDA_AGENT_ASSIST_ENABLED", "true").lower() == "true"

IS_SENTIMENT_ANALYSIS_ENABLED = getenv("IS_SENTIMENT_ANALYSIS_ENABLED", "true").lower() == "true"
if IS_SENTIMENT_ANALYSIS_ENABLED:
    COMPREHEND_CLIENT: ComprehendClient = BOTO3_SESSION.client("comprehend", config=CLIENT_CONFIG)
else:
    COMPREHEND_CLIENT = None
COMPREHEND_LANGUAGE_CODE = getenv("COMPREHEND_LANGUAGE_CODE", "en")

SNS_CLIENT:SNSClient = BOTO3_SESSION.client("sns", config=CLIENT_CONFIG)
SSM_CLIENT:SSMClient = BOTO3_SESSION.client("ssm", config=CLIENT_CONFIG)

LOGGER = Logger(location="%(filename)s:%(lineno)d - %(funcName)s()")

EVENT_LOOP = asyncio.get_event_loop()

setting_response = SSM_CLIENT.get_parameter(Name=getenv("PARAMETER_STORE_NAME"))
SETTINGS = json.loads(setting_response["Parameter"]["Value"])
if "CategoryAlertRegex" in SETTINGS:
    SETTINGS['AlertRegEx'] = re.compile(SETTINGS["CategoryAlertRegex"])

<<<<<<< HEAD
async def update_state(event, event_processor_results) -> Dict[str, object]:
    """Updates the Lambda Tumbling Window State"""
    outgoing_state = event.get("state", {})
    async with TranscriptStateManager(
        event=event,
        appsync_client=APPSYNC_CLIENT,
        dynamodb_table=STATE_DYNAMODB_TABLE,
    ) as state_manager:
        for result in event_processor_results.get("successes", []):
            LOGGER.debug("event_processor result", extra=dict(result=result))
            # each result contains nested "successes" and "errors"
            # XXX refactor nested format to avoid confusion with event processor
            for item in result.get("successes", []):
                LOGGER.debug("event_processor item", extra=dict(result=result))
                if item:
                    updated_state = state_manager.update_state(input_item=item)
                    LOGGER.debug("updated state", extra=dict(updated_state=updated_state))

        outgoing_state = state_manager.state

    return outgoing_state

=======
>>>>>>> 9f18d764
async def process_event(event) -> Dict[str, List]:
    """Processes a Batch of Transcript Records"""
    async with TranscriptBatchProcessor(
        appsync_client=APPSYNC_CLIENT,
        agent_assist_args=dict(
            is_lex_agent_assist_enabled=IS_LEX_AGENT_ASSIST_ENABLED,
            is_lambda_agent_assist_enabled=IS_LAMBDA_AGENT_ASSIST_ENABLED,
        ),
        sentiment_analysis_args=dict(
            comprehend_client=COMPREHEND_CLIENT,
            comprehend_language_code=COMPREHEND_LANGUAGE_CODE
        ),
        # called for each record right before the context manager exits
        api_mutation_fn=execute_process_event_api_mutation,
        sns_client=SNS_CLIENT,
        settings=SETTINGS
    ) as processor:
        await processor.handle_event(event=event)

    return processor.results

@LOGGER.inject_lambda_context
def handler(event, context: LambdaContext):
    # pylint: disable=unused-argument
    """Lambda handler"""
    LOGGER.debug("lambda event", extra={"event": event})

    event_processor_results = EVENT_LOOP.run_until_complete(process_event(event=event))
    LOGGER.debug("event processor results", extra=dict(event_results=event_processor_results))

    for error in event_processor_results.get("errors", []):
        LOGGER.error("event processor error: %s", error)
        if isinstance(error, Exception):
            try:
                raise error
            except Exception:  # pylint: disable=broad-except
                LOGGER.exception("event processor exception")

    return <|MERGE_RESOLUTION|>--- conflicted
+++ resolved
@@ -21,13 +21,8 @@
 from transcript_batch_processor import TranscriptBatchProcessor
 
 # local imports
-<<<<<<< HEAD
 from state_manager import TranscriptStateManager
 from event_processor import execute_process_event_api_mutation
-=======
-from event_processor import execute_process_contact_lens_event_api_mutation
-from event_processor import execute_process_transcribe_event_api_mutation
->>>>>>> 9f18d764
 
 # pylint: enable=import-error
 
@@ -87,7 +82,6 @@
 if "CategoryAlertRegex" in SETTINGS:
     SETTINGS['AlertRegEx'] = re.compile(SETTINGS["CategoryAlertRegex"])
 
-<<<<<<< HEAD
 async def update_state(event, event_processor_results) -> Dict[str, object]:
     """Updates the Lambda Tumbling Window State"""
     outgoing_state = event.get("state", {})
@@ -110,8 +104,6 @@
 
     return outgoing_state
 
-=======
->>>>>>> 9f18d764
 async def process_event(event) -> Dict[str, List]:
     """Processes a Batch of Transcript Records"""
     async with TranscriptBatchProcessor(
