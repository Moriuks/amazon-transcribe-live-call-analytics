/* Copyright Amazon.com, Inc. or its affiliates. All Rights Reserved.
   SPDX-License-Identifier: Apache-2.0 */
.transcript-box {
    overflow-y: auto;
    max-height: 30vh;
}

.transcript-segment {
    display: flex;
    align-items: center;
}

.transcript-segment-agent-assist {
    background-color: #f1faff;
    padding: 2px;
}

.translated-text {
    color: dodgerblue;
}

.sentiment-image-popover {
    cursor: pointer;
}
.issue-detected {
    text-decoration: underline;
    text-decoration-color: red;
    text-decoration-thickness: 3px;
}
span.issue-span {
    text-decoration: underline;
    text-decoration-color: red;
    text-decoration-thickness: 2px;
}

span.issue-pill {
    background-color: red;
    border-radius: 2em;
    padding-left: 1em;
    padding-right: 1em;
    line-height: 2.5em;
    color: white;
    padding-bottom: 0.1em;
}

.transcript-segment-category-match  {
    background-color: lavender;
    border-radius: 2em;
    padding-left: 1em;
    padding-right: 1em;
    padding-bottom: 0.1em;
    line-height: 2.5em !important;
}

.transcript-segment-category-match p {
    height:1.5em;
    padding: 0px !important;
}

.transcript-segment-category-match-alert  {
    background-color: rgb(255, 147, 147);
    border-radius: 2em;
    padding-left: 1em;
    padding-right: 1em;
    padding-bottom: 0.1em;
    line-height: 2.5em !important;
}
.transcript-segment-category-match-alert p {
    height:1.5em;
    padding: 0px !important;
    color:white;
}
<<<<<<< HEAD

.flex{
    display: flex;
}
.items-center {
    align-items: center;
}
.items-start {
    align-items: flex-start;
}  
.btn-download-right{
    margin-left: 0.5em;
}

.hide-transcript {
    display:none;
}
=======
>>>>>>> 7c36c3d0
<|MERGE_RESOLUTION|>--- conflicted
+++ resolved
@@ -70,23 +70,9 @@
     padding: 0px !important;
     color:white;
 }
-<<<<<<< HEAD
 
-.flex{
-    display: flex;
-}
-.items-center {
-    align-items: center;
-}
-.items-start {
-    align-items: flex-start;
-}  
-.btn-download-right{
-    margin-left: 0.5em;
-}
+
 
 .hide-transcript {
     display:none;
-}
-=======
->>>>>>> 7c36c3d0
+}