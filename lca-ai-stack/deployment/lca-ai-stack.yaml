--- conflicted
+++ resolved
@@ -36,11 +36,7 @@
       - Amazon Chime SDK Voice Connector (SIPREC)
       - Genesys Cloud Audiohook Web Socket
       - Amazon Connect Contact Lens
-<<<<<<< HEAD
       - Amazon Connect Kinesis Video Streams
-=======
-
->>>>>>> 680427f4
     Description: >
       Choose whether to automatically install a demo Asterisk PBX server for easy standalone testing, a
       Amazon Chime SDK Voice Connector to use for standards based SIPREC/NBR integration with your contact center,
